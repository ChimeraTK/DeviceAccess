--- conflicted
+++ resolved
@@ -27,16 +27,10 @@
 
     public:
       /** Creates a transfer element with the specified name. */
-      TransferElement(std::string const & name = std::string()) : _name(name) {
-      }
-
-<<<<<<< HEAD
+      TransferElement(std::string const & name = std::string()) 
+        : _name(name), isInTransferGroup(false) {}
+      
       /** Abstract base classes need a virtual destructor. */
-=======
-      TransferElement() : isInTransferGroup(false) {}
-
-      /** Abstract base classes need a virtual destructor */
->>>>>>> e776ca3c
       virtual ~TransferElement() {}
 
       /** Returns the name that identifies the process variable. */
@@ -131,14 +125,10 @@
       friend class TransferGroup;
 
     protected:
-<<<<<<< HEAD
       /** Identifier uniquely identifying the TransferElement */
       std::string _name;      
-=======
 
       bool isInTransferGroup;
-
->>>>>>> e776ca3c
   };
 
 } /* namespace mtca4u */
