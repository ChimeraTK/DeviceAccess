
#include "RebotDummyServer.h"
#include <iostream>
#include <boost/asio.hpp>
#include <boost/bind.hpp>

namespace mtca4u {

<<<<<<< HEAD
=======
bool volatile sigterm_caught = false;


>>>>>>> a0919d72
RebotDummyServer::RebotDummyServer(unsigned int& portNumber,
                                   std::string& mapFile)
    : _registerSpace(mapFile),
      _serverPort(portNumber),
      _io(),
      _serverEndpoint(ip::tcp::v4(), _serverPort),
      _connectionAcceptor(_io, _serverEndpoint),
      _currentClientConnection() {
  // set the acceptor backlog to 1
/*  _connectionAcceptor.open(_serverEndpoint.protocol());
  _connectionAcceptor.bind(_serverEndpoint);*/
  _connectionAcceptor.listen(1);
}

void RebotDummyServer::start() {

<<<<<<< HEAD
  while (true) { // loop accepts client connections - one at a time
=======
  while (sigterm_caught == false) { // loop accepts client connections - one at a time
      std::cout << "this is start " << std::endl;

>>>>>>> a0919d72
    boost::shared_ptr<ip::tcp::socket> incomingConnection(new ip::tcp::socket(_io));
    try{
//      incomingConnection.reset(new ip::tcp::socket(_io));
      _connectionAcceptor.accept(*incomingConnection);
    }catch( boost::system::system_error &e){
	std::cout << "caught boost::system error " << e.what()  << std::endl;
	if (sigterm_caught){
         break; // exit gracefully
       }else{
         throw; // something else went wrong, rethrow the exception
       }
    }

    // http://www.boost.org/doc/libs/1_46_0/doc/html/boost_asio/example/echo/blocking_tcp_echo_server.cpp
    RebotDummyServer::handleAcceptedConnection(incomingConnection);
    //boost::asio::detail::thread t(boost::bind(&RebotDummyServer::handleAcceptedConnection, this, incomingConnection));
  }
}

void RebotDummyServer::processReceivedCommand(std::vector<uint32_t> &buffer) {

  uint32_t requestedAction = buffer.at(0);

  switch (requestedAction) {

    case 1: { // Write one word to a register
      bool status = writeWordToRequestedAddress(buffer);
      sendResponseForWriteCommand(status);
      break;
    }
    case 3: { // multi word read
      uint32_t numberOfWordsToRead = buffer.at(2);

      if (numberOfWordsToRead > 361) { // not supported
        std::vector<int32_t> dataToSend(1);
        dataToSend.at(0) = TOO_MUCH_DATA_REQUESTED;

        boost::asio::write(*_currentClientConnection, boost::asio::buffer(dataToSend));
      } else {
        readRegisterAndSendData(buffer);
      }
      break;
    }
  }
}

bool RebotDummyServer::writeWordToRequestedAddress(std::vector<uint32_t> &buffer) {
  uint32_t registerAddress = buffer.at(1);
  int32_t wordToWrite = buffer.at(2);
  uint8_t bar = 0;
  try {
    _registerSpace.write(bar, registerAddress, &wordToWrite,
                         sizeof(wordToWrite));
    return true;
  }
  catch (...) {
    return false;
  }
}

void RebotDummyServer::readRegisterAndSendData(std::vector<uint32_t> &buffer) {
  uint32_t registerAddress = buffer.at(1);
  uint32_t numberOfWordsToRead = buffer.at(2);

  std::vector<int32_t> dataToSend(numberOfWordsToRead + 1); // +1 to accomodate
                                                            // READ_SUCCESS_INDICATION
  dataToSend.at(0) = READ_SUCCESS_INDICATION;

  uint8_t bar = 0;
  // start putting in the read values from location dataToSend[1]:
  int32_t* startAddressForReadInData = dataToSend.data() + 1;
  _registerSpace.read(bar, registerAddress, startAddressForReadInData,
                      numberOfWordsToRead * sizeof(int32_t));

  // FIXME: Nothing in protocol to indicate read failure.
  boost::asio::write(*_currentClientConnection, boost::asio::buffer(dataToSend));
}

void RebotDummyServer::sendResponseForWriteCommand(bool status) {
  if (status == true) { // WriteSuccessful
    std::vector<int32_t> data(1);
    data.at(0) = WRITE_SUCCESS_INDICATION;
    boost::asio::write(*_currentClientConnection, boost::asio::buffer(data));
  }// else {
    // FIXME: We currently have nothing for write failure
  //}
}

RebotDummyServer::~RebotDummyServer() {
  _connectionAcceptor.close();

  // if the terminate signal is caught while waiting for a connection
  // there is no client connection, so we have to check the pointer here
  if ( _currentClientConnection ){
    _currentClientConnection->close();
  }
}

void RebotDummyServer::handleAcceptedConnection(
     boost::shared_ptr<ip::tcp::socket>& incomingSocket) {
  _currentClientConnection = incomingSocket;

  while (true) { // This loop handles the accepted connection

    std::vector<uint32_t> dataBuffer(BUFFER_SIZE_IN_WORDS);
    boost::system::error_code errorCode;
    _currentClientConnection->read_some(boost::asio::buffer(dataBuffer), errorCode);
   // FIXME: Will fail if the command is sent in two successive tcp packets

    if (errorCode == boost::asio::error::eof) { // The client has closed the
                                                // connection; move to the
                                                // outer  loop to accept new
                                                // connections
      _currentClientConnection->close();
      std::cout << "connection closed" << std::endl;
      break;
    } else if (errorCode && sigterm_caught) { // reading was interrupted by a terminate signal;
                                              // move to the outer loop which will also quit
	                                      // and end the server gracefully
      _currentClientConnection->close();
      std::cout << "Terminate signal detected while reading. Connection closed, will exit now." << std::endl;
      break;
    } else if (errorCode) {
      throw boost::system::system_error(errorCode);
    }

    processReceivedCommand(dataBuffer);
  }
}

} /* namespace mtca4u */
<|MERGE_RESOLUTION|>--- conflicted
+++ resolved
@@ -6,12 +6,9 @@
 
 namespace mtca4u {
 
-<<<<<<< HEAD
-=======
 bool volatile sigterm_caught = false;
 
 
->>>>>>> a0919d72
 RebotDummyServer::RebotDummyServer(unsigned int& portNumber,
                                    std::string& mapFile)
     : _registerSpace(mapFile),
@@ -28,13 +25,9 @@
 
 void RebotDummyServer::start() {
 
-<<<<<<< HEAD
-  while (true) { // loop accepts client connections - one at a time
-=======
   while (sigterm_caught == false) { // loop accepts client connections - one at a time
       std::cout << "this is start " << std::endl;
 
->>>>>>> a0919d72
     boost::shared_ptr<ip::tcp::socket> incomingConnection(new ip::tcp::socket(_io));
     try{
 //      incomingConnection.reset(new ip::tcp::socket(_io));
@@ -137,7 +130,7 @@
      boost::shared_ptr<ip::tcp::socket>& incomingSocket) {
   _currentClientConnection = incomingSocket;
 
-  while (true) { // This loop handles the accepted connection
+  while (sigterm_caught == false) { // This loop handles the accepted connection
 
     std::vector<uint32_t> dataBuffer(BUFFER_SIZE_IN_WORDS);
     boost::system::error_code errorCode;
