
#include <iostream>

#include "RebotDummyServer.h"
#include "argumentParser.h"

<<<<<<< HEAD
=======
void setSigtemIndicator(int signalNumber =0){
  // should handle signal numbers according to what is received; Letting this
  // slide for now as we would only receive the term signal, the way we are
  // testing currently
  std::cout << "caught signal " << signalNumber<< std::endl;
  mtca4u::sigterm_caught = true;
}

>>>>>>> a0919d72

int main(int, char** argv) {
  unsigned int portNumber = getPortNumber(argv);
  std::string mapFileLocation = getMapFileLocation(argv);

  mtca4u::RebotDummyServer testServer(portNumber, mapFileLocation);
  testServer.start();

  std::cout << "RebotDummyServer exits gracefully." << std::endl;

  return 0;
}<|MERGE_RESOLUTION|>--- conflicted
+++ resolved
@@ -1,11 +1,10 @@
 
 #include <iostream>
+#include <signal.h>
 
 #include "RebotDummyServer.h"
 #include "argumentParser.h"
 
-<<<<<<< HEAD
-=======
 void setSigtemIndicator(int signalNumber =0){
   // should handle signal numbers according to what is received; Letting this
   // slide for now as we would only receive the term signal, the way we are
@@ -14,9 +13,15 @@
   mtca4u::sigterm_caught = true;
 }
 
->>>>>>> a0919d72
 
 int main(int, char** argv) {
+
+  //https://airtower.wordpress.com/2010/06/16/catch-sigterm-exit-gracefully/
+  struct sigaction action;
+  memset(&action, 0, sizeof(struct sigaction));
+  action.sa_handler = setSigtemIndicator;
+  sigaction(SIGTERM, &action, NULL);
+
   unsigned int portNumber = getPortNumber(argv);
   std::string mapFileLocation = getMapFileLocation(argv);
 
@@ -26,4 +31,4 @@
   std::cout << "RebotDummyServer exits gracefully." << std::endl;
 
   return 0;
-}+}
