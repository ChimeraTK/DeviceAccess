#ifndef SOURCE_DIRECTORY__TESTS_REBOTDUMMYSERVER_REBOTDUMMYSERVER_H_
#define SOURCE_DIRECTORY__TESTS_REBOTDUMMYSERVER_REBOTDUMMYSERVER_H_

#include <string>
#include "DummyBackend.h"
#include <boost/asio.hpp>

namespace ip = boost::asio::ip;

namespace mtca4u {

<<<<<<< HEAD
=======
extern bool volatile sigterm_caught;
>>>>>>> a0919d72

/*
 * starts a blocking Rebot server on localhost:port. where port is the
 * portNumber specified during object creation.
 */
class RebotDummyServer {

public:
  RebotDummyServer(unsigned int &portNumber, std::string &mapFile);
  void start();
  virtual ~RebotDummyServer();

private:

  static const int BUFFER_SIZE_IN_WORDS = 256;
  static const int32_t READ_SUCCESS_INDICATION = 1000;
  static const int32_t WRITE_SUCCESS_INDICATION = 1001;
  static const int32_t TOO_MUCH_DATA_REQUESTED = -1010;
  static const int32_t UNKNOWN_INSTRUCTION = -1040;



  DummyBackend _registerSpace;
  unsigned int _serverPort;
  boost::asio::io_service _io;
  ip::tcp::endpoint _serverEndpoint;
  ip::tcp::acceptor _connectionAcceptor;
  boost::shared_ptr<ip::tcp::socket> _currentClientConnection;

  void processReceivedCommand(std::vector<uint32_t> &buffer);
  bool writeWordToRequestedAddress(std::vector<uint32_t> &buffer);
  void readRegisterAndSendData(std::vector<uint32_t> &buffer);
  void sendResponseForWriteCommand(bool status);
  void handleAcceptedConnection(boost::shared_ptr<ip::tcp::socket>& );
};

} /* namespace mtca4u */

#endif /* SOURCE_DIRECTORY__TESTS_REBOTDUMMYSERVER_REBOTDUMMYSERVER_H_ */<|MERGE_RESOLUTION|>--- conflicted
+++ resolved
@@ -9,10 +9,7 @@
 
 namespace mtca4u {
 
-<<<<<<< HEAD
-=======
 extern bool volatile sigterm_caught;
->>>>>>> a0919d72
 
 /*
  * starts a blocking Rebot server on localhost:port. where port is the
