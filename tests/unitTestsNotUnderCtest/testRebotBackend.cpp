// SPDX-FileCopyrightText: Deutsches Elektronen-Synchrotron DESY, MSK, ChimeraTK Project <chimeratk-support@desy.de>
// SPDX-License-Identifier: LGPL-3.0-or-later

/******************************************************************************
 * Keep this file in a way that the tests also run with real hardware.
 ******************************************************************************/

#include "BackendFactory.h"
#include "boost_dynamic_init_test.h"
#include "Device.h"
#include "DMapFileParser.h"
#include "NumericAddress.h"
#include "RebotBackend.h"
#include "Utilities.h"

namespace ChimeraTK {
  using namespace ChimeraTK;
}
using namespace boost::unit_test_framework;
using ChimeraTK::numeric_address::BAR;

typedef ChimeraTK::DeviceInfoMap::DeviceInfo DeviceInfo;

/******************************************************************************/
struct RebotServerDetails {
  std::string ip;
  std::string port;

  RebotServerDetails() : ip(), port(0){};
  RebotServerDetails(std::string& ipAddress, std::string portNumber) : ip(ipAddress), port(portNumber){};
};

class RebotTestClass {
 private:
  std::string _cardAlias;
  RebotServerDetails _rebotServer;

 public:
  explicit RebotTestClass(std::string const& cardAlias);
  void testConnection();
  void testReadWriteAPIOfRebotBackend();

 private:
  /*
   * parse the relevant dmap file to extract ip and port which would be required
   * for testing the rebot backend
   */
  RebotServerDetails getServerDetails(const std::string& cardAlias);

  DeviceInfo getDeviceDetailsFromDMap(const std::string& cardAlias);
  RebotServerDetails extractServerDetailsFromUri(std::string& uri);

  void checkWriteReadFromRegister(ChimeraTK::Device& rebotDevice);
};

/******************************************************************************/
class RebotDeviceTestSuite : public test_suite {
 public:
  explicit RebotDeviceTestSuite(std::string const& cardAlias) : test_suite("RebotDeviceTestSuite") {
    boost::shared_ptr<RebotTestClass> rebotTest(new RebotTestClass(cardAlias));
    add(BOOST_CLASS_TEST_CASE(&RebotTestClass::testConnection, rebotTest));
    add(BOOST_CLASS_TEST_CASE(&RebotTestClass::testReadWriteAPIOfRebotBackend, rebotTest));
  }
};

bool init_unit_test() {
  if(framework::master_test_suite().argc < 2) {
    std::cout << "Usage: " << framework::master_test_suite().argv[0] << " cardAlias [dmapFile]" << std::endl;
    return false;
  }
  auto cardAlias = framework::master_test_suite().argv[1];

  // take dmap file location if given, else search for cardAlias in the
  // factory default dmap file
  if(framework::master_test_suite().argc > 2) { // there is a second argument
    ChimeraTK::BackendFactory::getInstance().setDMapFilePath(framework::master_test_suite().argv[2]);
  }

  framework::master_test_suite().p_name.value = "Rebot backend test suite";
  framework::master_test_suite().add(new RebotDeviceTestSuite(cardAlias));
  return true;
}

/******************************************************************************/

RebotTestClass::RebotTestClass(std::string const& cardAlias)
: _cardAlias(cardAlias), _rebotServer(getServerDetails(cardAlias)) {}

RebotServerDetails RebotTestClass::getServerDetails(const std::string& cardAlias) {
  DeviceInfo deviceDetails = getDeviceDetailsFromDMap(cardAlias);
  return extractServerDetailsFromUri(deviceDetails.uri);
}

DeviceInfo RebotTestClass::getDeviceDetailsFromDMap(const std::string& cardAlias) {
  std::string dmapFileLocation = ChimeraTK::BackendFactory::getInstance().getDMapFilePath();
  ChimeraTK::DMapFileParser dMapParser;
  boost::shared_ptr<ChimeraTK::DeviceInfoMap> listOfDevicesInDMapFile;
  listOfDevicesInDMapFile = dMapParser.parse(dmapFileLocation);
  ChimeraTK::DeviceInfoMap::DeviceInfo deviceDetails;
  listOfDevicesInDMapFile->getDeviceInfo(cardAlias, deviceDetails);
  return deviceDetails;
}

RebotServerDetails RebotTestClass::extractServerDetailsFromUri(std::string& uri) {
<<<<<<< HEAD
  ChimeraTK::Sdm parsedSDM = ChimeraTK::Utilities::parseSdm(uri);
  std::list<std::string>& serverParameters = parsedSDM.parameters;
  std::list<std::string>::iterator it = serverParameters.begin();
  std::string ip = *it;
  std::string port = *++it;
=======
  ChimeraTK::DeviceDescriptor parsedSDM = ChimeraTK::Utilities::parseDeviceDesciptor(uri);
  std::map<std::string, std::string>& serverParameters = parsedSDM.parameters;
  std::string ip = serverParameters["ip"];
  std::string port = serverParameters["port"];
>>>>>>> 744ca6ba
  return RebotServerDetails(ip, port);
}

void RebotTestClass::testConnection() { // BAckend test

  // create connection with good ip and port see that there are no exceptions
  ChimeraTK::RebotBackend rebotBackend(_rebotServer.ip, _rebotServer.port);
  ChimeraTK::RebotBackend secondConnectionToServer(_rebotServer.ip, _rebotServer.port);
  BOOST_CHECK_EQUAL(rebotBackend.isOpen(), false);

  BOOST_CHECK_NO_THROW(rebotBackend.open());
  BOOST_CHECK_EQUAL(rebotBackend.isOpen(), true);

  // it must always be possible to call open() again
  BOOST_CHECK_NO_THROW(rebotBackend.open());
  BOOST_CHECK_EQUAL(rebotBackend.isOpen(), true);

  BOOST_CHECK_NO_THROW(rebotBackend.close());
  BOOST_CHECK_EQUAL(rebotBackend.isOpen(), false);

  // it must always be possible to call close() again
  BOOST_CHECK_NO_THROW(rebotBackend.close());
  BOOST_CHECK_EQUAL(rebotBackend.isOpen(), false);
}

void RebotTestClass::testReadWriteAPIOfRebotBackend() {
  ChimeraTK::RebotBackend rebotBackend(_rebotServer.ip, _rebotServer.port);
  rebotBackend.open();

  /*****************
   * The dummy server wites 0xDEADDEAD to the start address 0x04. Use this for
   * testing
   */
  uint32_t address = 0x04;
  int32_t readValue = 0;
  rebotBackend.read(uint64_t(0), address, &readValue, sizeof(readValue));
  BOOST_CHECK_EQUAL(0xDEADBEEF, readValue);

  /****************************************************************************/
  // Single word read -  Hardcoding addresses for now
  uint64_t word_status_register_address = 0x8;
  int32_t data = -987;
  // Register
  rebotBackend.write(0, word_status_register_address, &data, sizeof(data));

  rebotBackend.read(0, word_status_register_address, &readValue, sizeof(readValue));

  BOOST_CHECK_EQUAL(data, readValue);
  /****************************************************************************/

  // Multiword read/write
  uint32_t word_clk_mux_addr = 28;
  int32_t dataToWrite[4] = {rand(), rand(), rand(), rand()};
  int32_t readInData[4];

  rebotBackend.write(0, word_clk_mux_addr, dataToWrite, sizeof(dataToWrite));
  rebotBackend.read(0, word_clk_mux_addr, readInData, sizeof(readInData));

  for(int i = 0; i < 4; i++) {
    BOOST_CHECK_EQUAL(dataToWrite[i], readInData[i]);
  }

  uint32_t test_area_Addr = 0x00000030;
  std::vector<int32_t> test_area_data(1024);
  for(uint32_t i = 0; i < test_area_data.size(); ++i) {
    test_area_data.at(i) = i;
  }
  std::vector<int32_t> test_area_ReadIndata(1024);

  rebotBackend.write(0, test_area_Addr, test_area_data.data(), sizeof(int32_t) * test_area_data.size());
  rebotBackend.read(0, test_area_Addr, test_area_ReadIndata.data(), sizeof(int32_t) * test_area_ReadIndata.size());

  for(uint32_t i = 0; i < test_area_ReadIndata.size(); i++) {
    BOOST_CHECK_EQUAL(test_area_data[i], test_area_ReadIndata[i]);
  }
}<|MERGE_RESOLUTION|>--- conflicted
+++ resolved
@@ -102,18 +102,10 @@
 }
 
 RebotServerDetails RebotTestClass::extractServerDetailsFromUri(std::string& uri) {
-<<<<<<< HEAD
-  ChimeraTK::Sdm parsedSDM = ChimeraTK::Utilities::parseSdm(uri);
-  std::list<std::string>& serverParameters = parsedSDM.parameters;
-  std::list<std::string>::iterator it = serverParameters.begin();
-  std::string ip = *it;
-  std::string port = *++it;
-=======
   ChimeraTK::DeviceDescriptor parsedSDM = ChimeraTK::Utilities::parseDeviceDesciptor(uri);
   std::map<std::string, std::string>& serverParameters = parsedSDM.parameters;
   std::string ip = serverParameters["ip"];
   std::string port = serverParameters["port"];
->>>>>>> 744ca6ba
   return RebotServerDetails(ip, port);
 }
 
