// SPDX-FileCopyrightText: Deutsches Elektronen-Synchrotron DESY, MSK, ChimeraTK Project <chimeratk-support@desy.de>
// SPDX-License-Identifier: LGPL-3.0-or-later

#define BOOST_TEST_DYN_LINK
#define BOOST_TEST_MODULE testRebotBackendCreation
#include <boost/test/unit_test.hpp>
using namespace boost::unit_test_framework;

#include "BackendFactory.h"
#include "Device.h"
#include "DMapFileParser.h"
#include "NumericAddress.h"
#include "RebotBackend.h"
#include "Utilities.h"

namespace ChimeraTK {
  using namespace ChimeraTK;
}

void checkWriteReadFromRegister(ChimeraTK::Device& rebotDevice);

BOOST_AUTO_TEST_SUITE(RebotDeviceTestSuite)

BOOST_AUTO_TEST_CASE(testFactoryForRebotDeviceCreation) {
  // set dmap file path
  auto dmapPathBackup = ChimeraTK::getDMapFilePath();
  std::string dmapPath{"./dummies.dmap"};
  if(framework::master_test_suite().argc > 1) {
    dmapPath = framework::master_test_suite().argv[1];
  }
  ChimeraTK::setDMapFilePath(dmapPath);
  std::string port{"5001"};
  if(framework::master_test_suite().argc > 2) {
    port = framework::master_test_suite().argv[2];
  }

  // There are four situations where the map-file information is coming from
  // 1. From the dmap file (old way, third column in dmap file)
  // 2. From the URI (new, recommended, not supported by dmap parser at the
  // moment)
  // 3. No map file at all (not supported by the dmap parser at the moment)
  // 4. Both dmap file and URI contain the information (prints a warning and
  // takes the one from the dmap file)

  // 1. The original way with map file as third column in the dmap file
  ChimeraTK::Device rebotDevice;
  rebotDevice.open("mskrebot");
  checkWriteReadFromRegister(rebotDevice);

  ChimeraTK::Device rebotDevice2;
  // create another mskrebot
  rebotDevice2.open("mskrebot");
  checkWriteReadFromRegister(rebotDevice2);

  rebotDevice.write<double>("BOARD/WORD_USER", 48);
  rebotDevice.close(); // we have to close this because

  // 2. Creating without map file in the dmap only works by putting an sdm on
  // creation because we have to bypass the dmap file parser which at the time
  // of writing this requires a map file as third column
  ChimeraTK::Device secondDevice;
  secondDevice.open("(rebot?ip=localhost&port=" + port + "&map=mtcadummy_rebot.map)");
  BOOST_CHECK(secondDevice.read<double>("BOARD/WORD_USER") == 48);
  secondDevice.close();

  // 3. We don't have a map file, so we have to use numerical addressing
  ChimeraTK::Device thirdDevice;
<<<<<<< HEAD
  thirdDevice.open("sdm://./rebot=localhost," + port);
  BOOST_CHECK(thirdDevice.read<int32_t>(ChimeraTK::numeric_address::BAR() / 0 / 0xC) == 48 << 3); // The user register
                                                                                                  // is on bar 0,
                                                                                                  // address 0xC. We
                                                                                                  // have no fixed point
                                                                                                  // data conversion but
                                                                                                  // 3 fractional bits.
=======
  thirdDevice.open("(rebot?ip=localhost&port=" + port + ")");
  BOOST_CHECK(thirdDevice.read<int32_t>(ChimeraTK::numeric_address::BAR / 0 / 0xC) == 48 << 3); // The user register
                                                                                                // is on bar 0,
                                                                                                // address 0xC. We
                                                                                                // have no fixed point
                                                                                                // data conversion but
                                                                                                // 3 fractional bits.
>>>>>>> 744ca6ba
  thirdDevice.close();

  // 4. This should print a warning. We can't check that, so we just check that
  // it does work like the other two options.
  ChimeraTK::Device fourthDevice;
  fourthDevice.open("REBOT_DOUBLEMAP");
  BOOST_CHECK(fourthDevice.read<double>("BOARD/WORD_USER") == 48);

  // reset dmap path to what was at the start  of these tests
  ChimeraTK::setDMapFilePath(dmapPathBackup);
}

BOOST_AUTO_TEST_SUITE_END()

void checkWriteReadFromRegister(ChimeraTK::Device& rebotDevice) {
  std::vector<int32_t> dataToWrite({2, 3, 100, 20});

  // 0xDEADBEEF is a word preset by the dummy firmware in the WORD_COMPILATION
  // register (addr 0x04). reading and verifying this register means the read
  // api of device acces works for the rebot device.
  BOOST_CHECK_EQUAL(rebotDevice.read<uint32_t>("BOARD/WORD_COMPILATION"), 0xDEADBEEF);

  // ADC.WORLD_CLK_MUX is a 4 word/element register, this test would verify
  // write to the device through the api works. (THe read command has been
  // established to work by the read of the preset word).
  rebotDevice.write("ADC/WORD_CLK_MUX", dataToWrite);
  BOOST_CHECK(rebotDevice.read<int>("ADC/WORD_CLK_MUX", 4) == dataToWrite);

  // test read from offset 2 on a multi word/element register.
  auto acc1 = rebotDevice.getScalarRegisterAccessor<int32_t>("ADC/WORD_CLK_MUX", 2);
  acc1.read();
  BOOST_CHECK_EQUAL(dataToWrite[2], static_cast<int32_t>(acc1));

  // test write one element at offset position 2 on a multiword register.
  acc1 = dataToWrite[0];
  acc1.write();
  acc1 = 0;
  acc1.read();
  BOOST_CHECK_EQUAL(dataToWrite[0], static_cast<int32_t>(acc1));

  // test writing a continuous block from offset 1 in a multiword register.
  auto acc2 = rebotDevice.getOneDRegisterAccessor<int32_t>("ADC/WORD_CLK_MUX", 2, 1);
  acc2 = std::vector<int32_t>({676, 9987});
  acc2.write();
  acc2 = std::vector<int32_t>({0, 0});
  acc2.read();
  BOOST_CHECK_EQUAL(acc2[0], 676);
  BOOST_CHECK_EQUAL(acc2[1], 9987);

  // write to larger area
  auto testArea = rebotDevice.getOneDRegisterAccessor<int32_t>("ADC/TEST_AREA"); // testArea is 1024 words long
  for(int i = 0; i < 10; ++i) {
    testArea[i] = i;
  }
  testArea.write();
  testArea.read();
  for(int i = 0; i < 10; ++i) {
    BOOST_CHECK_EQUAL(testArea[i], i);
  }
}<|MERGE_RESOLUTION|>--- conflicted
+++ resolved
@@ -65,23 +65,13 @@
 
   // 3. We don't have a map file, so we have to use numerical addressing
   ChimeraTK::Device thirdDevice;
-<<<<<<< HEAD
-  thirdDevice.open("sdm://./rebot=localhost," + port);
+  thirdDevice.open("(rebot?ip=localhost&port=" + port + ")");
   BOOST_CHECK(thirdDevice.read<int32_t>(ChimeraTK::numeric_address::BAR() / 0 / 0xC) == 48 << 3); // The user register
                                                                                                   // is on bar 0,
                                                                                                   // address 0xC. We
                                                                                                   // have no fixed point
                                                                                                   // data conversion but
                                                                                                   // 3 fractional bits.
-=======
-  thirdDevice.open("(rebot?ip=localhost&port=" + port + ")");
-  BOOST_CHECK(thirdDevice.read<int32_t>(ChimeraTK::numeric_address::BAR / 0 / 0xC) == 48 << 3); // The user register
-                                                                                                // is on bar 0,
-                                                                                                // address 0xC. We
-                                                                                                // have no fixed point
-                                                                                                // data conversion but
-                                                                                                // 3 fractional bits.
->>>>>>> 744ca6ba
   thirdDevice.close();
 
   // 4. This should print a warning. We can't check that, so we just check that
