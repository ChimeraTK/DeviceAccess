// put the namespace around the doxygen block so we don't have to give it all the time in the code to get links
namespace ChimeraTK {
/**
\page spec_TransferElement Technical specification: TransferElement V1.0RC9WIP !! Based on RC7. Changes from RC8 still missing !!

> **This is a release candidate in implementation. The official V1.0 release will be done once the implementation is ready and we know that the specified behavious is working as intended.**

> **NOTICE FOR FUTURE RELEASES: AVOID CHANGING THE NUMBERING!** The tests refer to the sections, incl. links and unlinked references from tests or other parts of the specification. These break, or even worse become wrong, when they are not changed consistenty!

## Introduction ##

This documnent is currently still **INCOMPLETE**!

## A. Definitions ##

- 1. A <i>process variable</i> is the logical entity which is accessed through the TransferElement. Outside this document, it is sometimes also called register.
  - 1.1 A process variable can be read-only, write-only or read-write (bidirectional).
  - 1.2 A process variable has a data type.
  - 1.3 A process variable has a fixed <i>number of elements</i> and a <i>number of channels</i>.
    - 1.3.1 For scalars, both the number of elements and channels are 1.
    - 1.3.2 For 1D arrays, the number of channels is 1.

- 2. A <i>device</i> is the logical entity which owns the <i>process variable</i>. The device can be a piece of hardware, another application or even the current application.
  - 2.1 The first two cases (piece of hardware and another application) are considered identical, since just different <i>backends</i> are used for the communication.
  - 2.2 The third case (current application) is when using the ChimeraTK::ControlSystemAdapter::ProcessArray e.g. in ApplicationCore.
  - 2.3 The application-side behavior of all three cases is identical. The requirements for the implementation are slightly different in some aspects. This will be mentioned where applicable.

- 3. A <i>transfer</i> is the exchange of data between the application and the device, using a transfer protocol which determines the technical implementation. The protocol used for the transfer is determined by the backend and hence all details about the protocol are abstracted and not visible by the application.

- 4. An <i>operation</i> is the action taken by the application to read or write data from or to a device. An operation is related to a transfer, yet it is to be distinguished. The transfer can e.g. be initiated by the device, while the operation is always initiated by the application.

- 5. \anchor transferElement_A_5 The <i>application buffer</i> (sometimes also called user buffer outside this document) is referring to the buffer containing the data and meta data, which is accessible to the application.
  - 5.1 It can be accessed through the following (non-virtual) functions:
    - NDRegisterAccessor::accessData() / NDRegisterAccessor::accessChannel() - gives access to NDRegisterAccessor::buffer_2D
    - TransferElement::getVersionNumber() - returns content of TransferElement::_versionNumber
    - TransferElement::dataValidity() - returns content of TransferElement::_dataValidity
  - 5.2 If not stated otherwise, the term <i>application buffer</i> refers to **all** components of the buffer.
  - 5.3 The content of the buffer is filled with data from the device in read operations, and transferred to the device in write operations.
  - 5.4 The content of the buffer can always be modified by the application.(*)
  - 5.5 NDRegisterAccessor::buffer_2D is referred to as *data buffer*, while TransferElement::_versionNumber and TransferElement::_dataValidity form the *meta data buffer*

- 6. Placeholders are used to summarise various function names:
  - 6.1 xxxYyy(), public, operations called by the application (through the TransfeElementAbstractor)
    - void TransferElement::read()
    - bool TransferElement::readNonBlocking()
    - bool TransferElement::readLatest()
    - bool TransferElement::write(VersionNumber versionNumber = {})
    - bool TransferElement::writeDestructively(VersionNumber versionNumber = {})
  - 6.2 preXxx(), public
    - void TransferElement::preRead(TransferType type)
    - void TransferElement::preWrite(TransferType type, VersionNumber versionNumber)
  - 6.3 doPreXxx(), protected virtual
    - void TransferElement::doPreRead(TransferType type)
    - void TransferElement::doPreWrite(TransferType type, VersionNumber versionNumber)
  - 6.4 xxxTransferYyy(), public
    - void TransferElement::readTransfer()
    - bool TransferElement::readTransferNonBlocking()
    - bool TransferElement::writeTransfer(VersionNumber versionNumber)
    - bool TransferElement::writeTransferDestructively(VersionNumber versionNumber)
  - 6.5 doXxxTransferYyy(), protected
    - void TransferElement::doReadTransferSynchonously(), pure virtual (*)
    - bool TransferElement::doWriteTransfer(VersionNumber versionNumber), pure virtual
    - bool TransferElement::doWriteTransferDestructively(VersionNumber versionNumber), virtual
  - 6.6 postXxx(), public
    - void TransferElement::postRead(TransferType type, bool updateDataBuffer)
    - void TransferElement::postWrite(TransferType type, VersionNumber versionNumber)
  - 6.7 doPostXxx(), protected virtual
    - void TransferElement::doPostRead(TransferType type, bool updateDataBuffer)
    - void TransferElement::doPostWrite(TransferType type, VersionNumber versionNumber)

- 7. Virtual and non-virtual functions
  - 7.1 The non-virtual functions preXxx(), xxxTransferYyy(), and postXxx() implement common, decorating functionality like exception handling in the TransferElement base class
  - 7.2 They internally call their virtual counterparts which start with 'do'
  - 7.3 The virtual do-functions are the actual implementations of the transfer or pre/post action, which are specific for each backend, decorator etc.

### (*) Comments ###

- 5.4 The buffer is accessed by the read/write operatons and must not be changed at this time. As transfer elements are not thread safe (B.1) this means the application will either perform an operation or otherwise change the buffer ad libitum.
- 6.5 doReadTransferSynchonously() is currently called doReadTransfer(). This should be renamed.

## B. Behavioural specification ##

- 1. TransferElements are not thread safe

- 2. Data types [TODO]

- 3. Modes of transfers

  - 3.1 Read operations:
    - 3.1.1 The flag AccessMode::wait_for_new_data determines whether the transfer is initiated by the device side (flag is set) or not.
    - 3.1.2 If AccessMode::wait_for_new_data is not set, read operations
      - \anchor transferElement_B_3_1_2_1 3.1.2.1 obtain the <i>current</i> value of the process variable (if possible/applicable by synchronously communicating with the device) [\ref UnifiedTest_TransferElement_B_3_1_2_1 "U"],
      - 3.1.2.2 have no information whether the value has changed,
      - 3.1.2.3 behave identical whether read(), readNonBlocking() or readLatest() is called,
      - 3.1.2.4 readNonBlocking() and readLatest() always return true.
    - \anchor transferElement_B_3_1_3 3.1.3 If AccessMode::wait_for_new_data is set [\ref UnifiedTest_TransferElement_B_3_1_3 "U" (with sub-points)]
      - 3.1.3.1 read() blocks until new data has arrived,
      - 3.1.3.2 readNonBlocking() does not block and instead returns whether new data has arrived or not,
    - \anchor transferElement_B_3_1_4 3.1.4 readLatest() is merely a convenience function which calls readNonBlocking() until no more new data is available. [\ref testTransferElement_B_3_1_4 "T"]

  - 3.2 Write operations
    - 3.2.1 do not distingish on which end the transfer is initiated. The API allows for application-initiated transfers and is compatible with device-initiated transfers as well.
      - \anchor transferElement_B_3_2_1_2 3.2.1.2 It is guaranteed that the application buffer is still intact after calling TransferElement::write(). [\ref UnifiedTest_TransferElement_B_3_2_1_2 "U"]
    - \anchor transferElement_B_3_2_2 3.2.2 can optionally be "destructively", which allows the implementation to destroy content of the application buffer in the process. [\ref UnifiedTest_TransferElement_B_3_2_2 "U"]
      - 3.2.2.1 Applications can allow this optimisation by using writeDestructively() instead of write().
      - \anchor transferElement_B_3_2_2_2 3.2.2.2 Applications are not allowed to use the content of the application buffer after writeDestructively().\ref transferElement_comment_B_3_2_2_2 "(*)"

- \anchor transferElement_B_4 4. Stages of an operation initiated by calling the public high level functions xxxYyy() (see. A.6.1) [\ref testTransferElement_B_4_sync "T", \ref testTransferElement_B_4_async "T" (both except 4.3.2)]
  - 4.1 preXxx(): calls doPreXxx() of the implementation to allow preparatory work before the actual transfer. doPreXxx() can be empty if nothing is to be done (*)
  - 4.2 xxxTransferYyy():
    - 4.2.1 readTransfer()
      - If wait_for_new_data is set, it waits until new data has been received and returns
      - If wait_for_new_data is not set, it calls doReadTransferSynchrously()
    - 4.2.2 readTransferNonBlocking()
      - If wait_for_new_data is set, it returns immediately with the information whether new data has been received
      - If wait_for_new_data is not set, it calls doReadTransferSynchrously() and returns true
    - 4.2.3 writeTransferYyy() calls the corresonding doWriteTransferYyy()
    - 4.2.4 Transfer implementations do not change the application buffer
  - 4.3 postXxx(): calls doPostXxx() of the implementation to allow follow-up work after the actual transfer.
    - 4.3.1 In read transfers, doPostRead() is the only place where the application buffer may be changed (*).
    - \anchor transferElement_B_4_3_2 4.3.2 In write transfers, postWrite() updates the version number of the application buffer TransferElement::_versionNumber to the version number provided to the write() call, if no exception is (re-)thrown in doPostWrite() (cf. \ref transferElement_B_11_3 "B.11.3"). [\ref testTransferElement_B_4_3_2 "T"]

- \anchor transferElement_B_5 5. preXxx() and postXxx(), resp. doPreXxx() and doPostXxx(), are always called in pairs. (*) [\ref testTransferElement_B_5_sync "T", \ref testTransferElement_B_5_async "T" (both without sub-points)]
  - \anchor transferElement_B_5_1 5.1 This holds even if exceptions (both ChimeraTK::logic_error and ChimeraTK::runtime_error, and also boost::numeric::bad_numeric_cast) are thrown (see 6). \ref transferElement_comment_B_5_1 "(*)" [\ref testTransferElement_B_5_1_sync "T", \ref testTransferElement_B_5_1_async "T"]
  - \anchor transferElement_B_5_2 5.2 The implementations of preXxx() and postXxx() ignore duplicate calls, such that a call to doPreXxx() is never followed by another call to doPreXxx() before doPostXxx() has been called, and vice versa. [\ref testTransferElement_B_5_2 "T"]

- \anchor transferElement_B_6 6. Exceptions thrown in doPreXxx(), doXxxTransferYyy() or received on the TransferElement::_readQueue (see \ref transferElement_D_1_1 "D.1.1") are caught and delayed until postXxx() by the framework. This ensures that preXxx() and postXxx() are always called in pairs. [\ref testTransferElement_B_6 "T"]
  - \anchor transferElement_B_6_1 6.1 If in preXxx() an exception is thrown, the corresponding xxxTransferYyy() is not called, instead directly postXxx() is called. [\ref testTransferElement_B_6_1_read "T", \ref testTransferElement_B_6_1_write "T"]
  - 6.2 To ensure \ref  transferElement_B_6_1 "6.1" is guaranteed with decorators, the exception has to be caught and stored in the outermost decorator, i.e. in the public xxxYyy() which delegate to the transfers.
  - \anchor transferElement_B_6_3 6.3 To ensure that the ApplicationCore ExeptionHandlingDecorator works in combination with other decorators, each decorator has to pass the stored exception to its target, and it has to be re-thrown in the doPostRead() of the layer where the exception originated (see \ref transferElement_C_2 "C.2") [\ref testTransferElement_B_6_3 "T"]
  - \anchor transferElement_B_6_4 6.4 When an exception is finally thrown by a TransferElement, the application buffer must still be unchanged. \ref  transferElement_comment_B_6_4 "(*)" [\ref UnifiedTest_TransferElement_B_6_4_syncRead "U", \ref UnifiedTest_TransferElement_B_6_4_asyncRead "U", \ref UnifiedTest_TransferElement_B_6_4_write "U"]

- \anchor transferElement_B_7 7. Return values of xxxTransferYyy(): [\ref testTransferElement_B_7_sync "T", \ref testTransferElement_B_7_async "T" (both except 7.4)]
  - 7.1 readTransferNonBlocking() returns whether new data has been received (see 4.2.2)
  - \anchor transferElement_B_7_2 7.2 writeTransfer() and writeTransferDestructively() return whether data has been lost. If it returns true, previous data was rejected in the process of the transfer. It is always guaranteed that the data of the current transfer is not lost. \ref transferElement_comment_B_7_2 "(*)" [\ref UnifiedTest_TransferElement_B_7_2 "U"]
  - 7.3 For read operations, the return value is passed on to postRead() (via updateDataBuffer), to allow the doPostXxx() implementations to decide the right actions. In case of readTransfer(), updateDataBuffer is set to true.
  - \anchor transferElement_B_7_4 7.4 In case of an exception in either preRead() or readTransferYyy(), postRead() is called with updateDataBuffer = false because there was no successful transfer. [\ref testTransferElement_B_7_4_sync "T", \ref testTransferElement_B_7_4_async "T"]

- 8. Read operations with AccessMode::wait_for_new_data:
  - 8.1 Since the transfer is initiated by the device side in this case, the transfer is asynchronous to the read operation.
  - \anchor transferElement_B_8_2 8.2 The backend fills any received values into the \ref transferElement_data_transport_queue "implementation-specific data transport queue", from which the read()/readNonBlocking() operations will obtain the value. [\ref testTransferElement_B_8_2 "T" (without sub-points), \ref UnifiedTest_TransferElement_B_8_2 "U" (without sub-points)]
    - \anchor transferElement_B_8_2_1 8.2.1 If the queue is full, the last written value will be overwritten. [\ref UnifiedTest_TransferElement_B_8_2_1 "U"]
    - \anchor transferElement_B_8_2_2 8.2.2 The backend may fill a ChimeraTK::detail::DiscardValueException to the queue, which has the same effect on the application side as if no entry was filled to the queue. (*) [\ref testTransferElement_B_8_2_2 "T"]
  - \anchor transferElement_B_8_3 8.3 Runtime errors like broken connections are reported by the backend by pushing ChimeraTK::runtime_error exceptions into the queue. The exception will then be obtained by the read operation in place of a value. [\ref UnifiedTest_TransferElement_B_8_3 "U" (first sentence), \ref testTransferElement_B_8_3 "T" (second sentence)]
  - \anchor transferElement_B_8_4 8.4 The backend ensures consistency of the value with the device, even if data loss may occur on the transport layer. If necessary, a heartbeat mechanism is implemented to correct any inconsistencies at regular intervals. [\ref UnifiedTest_TransferElement_B_8_4 "U"]
  - \anchor transferElement_B_8_5 8.5 For transfer elements which are created before the device has been opened (or after the device has seen an exception, see 9.) the backend does not fill any data into the queue until the device has successfully been opened and Device::activateAsyncRead() is called (*). Also no runtime_errors are send. We call this *asyncronous read is not activated* for these transfer elements. [\ref UnifiedTest_TransferElement_B_8_5 "U" (without sub-points)].
      - \anchor transferElement_B_8_5_1 8.5.1 When Device::activateAsyncRead() is called, it activates asyncronous read for all transfer elements where AccessMode::wait_for_new_data is set (*) [\ref UnifiedTest_TransferElement_B_8_5_1 "U"].
      - \anchor transferElement_B_8_5_2 8.5.2 In case the device does not send an initial value after the subscription, the accessor implementation must get an initial value synchronously and treat it as if it would have been received, i.e. push it to the queue. This must happen after the actual asynchronous sending has been turned on to make sure no update is missed. (*) [\ref UnifiedTest_TransferElement_B_8_5_2 "U"]
      - \anchor transferElement_B_8_5_3 8.5.3 If a transfer element is created while the device is opened and functional, the asynchronous read is activated automatically (incl. sending of the initial value). This happens even if there are other transfer elements which have the asynchronous read deactivated because they have been created before opening the device and Device::activateAsyncRead() has not been called yet. [\ref UnifiedTest_TransferElement_B_8_5_3 "U"]
      - 8.5.4 If Device::activateAsyncRead() is called while the device is not opened or has an error, this call has no effect. If it is called when no deactivated transfer element exists, this call also has no effect.
      - 8.5.5 Device::activateAsyncRead() does not throw any exceptions.
      - 8.5.6 When Device::activateAsyncRead() returns, it is not guaranteed that all initial values have been received already.
<<<<<<< HEAD
  - \anchor transferElement_B_8_6 8.6 Blocking TransferElement::read() calls can be interrupted by the application via TransferElement::interrupt().
    - \anchor transferElement_B_8_6_1 8.6.1 TransferElement::interrupt() places a boost::thread_interrupted exception into the \ref transferElement_data_transport_queue "implementation-specific data transport queue". [\ref testTransferElement_B_8_6_1 "T"]
    - \anchor transferElement_B_8_6_2 8.6.2 This casues any read operation to complete immediately and throw the boost::thread_interrupted exception, after any unread data on the queue before the exception has been read normally. [\ref testTransferElement_B_8_6_2 "T"]
    - \anchor transferElement_B_8_6_3 8.6.3 The operation receiving the boost::thread_interrupted exception will also obey \ref transferElement_B_5 "5", i.e. postRead() is still called. [\ref testTransferElement_B_8_6_3 "T"]
    - \anchor transferElement_B_8_6_4 8.6.4 Calling TransferElement::interrupt() does not disturb the subsequent operation of the TransferElement. [\ref testTransferElement_B_8_6_4 "T" (base-class part)]
    - \anchor transferElement_B_8_6_5 8.6.5 Calling TransferElement::interrupt() without AccessMode::wait_for_new_data will cause a ChimeraTK::logic_error. [\ref testTransferElement_B_8_6_5 "T"]
    - \anchor transferElement_B_8_6_6 8.6.6 TransferElement::interrupt() is a virtual function which has to be implemented by all TransferElement implementations \ref transferElement_comment_B_8_6_6 "(*)". This should be done by calling TransferElement::interrupt_impl with the \ref transferElement_data_transport_queue "implementation-specific data transport queue" as argument.

- 9. If one transfer element of a device has seen an exception(*), all other transfer elements of the same device must also be aware of this.
   - \anchor transferElement_B_9_1 9.1 The transfer element which detects the exception reports it to its TransferElement::exceptionBackend by calling DeviceBackend::setException \ref transferElement_comment_B_9_1 "(*)" (cf. \ref transferElement_B_10_1 "10.1") [\ref UnifiedTest_TransferElement_B_9_1_syncRead "U", \ref UnifiedTest_TransferElement_B_9_1_asyncRead "U", \ref UnifiedTest_TransferElement_B_9_1_write "U"]
=======
  - \anchor transferElement_B_8_6 8.6 Blocking TransferElement::read() calls can be interrupted by the application via TransferElement::interrupt(). [\ref testTransferElement_B_8_6 "T" (with sub-points), \ref UnifiedTest_TransferElement_B_8_6 "U" (with sub-points)]
    - \anchor transferElement_B_8_6_1 8.6.1 TransferElement::interrupt() places a boost::thread_interrupted exception into the TransferElement::_readQueue.
    - \anchor transferElement_B_8_6_2 8.6.2 This casues any read operation to complete immediately and throw the boost::thread_interrupted exception, after any unread data on the queue before the exception has been read normally.
    - \anchor transferElement_B_8_6_3 8.6.3 The operation receiving the boost::thread_interrupted exception will also obey \ref transferElement_B_5 "5", i.e. postRead() is still called.
    - \anchor transferElement_B_8_6_4 8.6.4 Calling TransferElement::interrupt() does not disturb the subsequent operation of the TransferElement.
    - \anchor transferElement_B_8_6_5 8.6.5 Calling TransferElement::interrupt() without AccessMode::wait_for_new_data will cause a ChimeraTK::logic_error.

- \anchor transferElement_B_9 9. If one transfer element of a device has seen a ChimeraTK::runtime_error \ref transferElement_comment_B_9a "(*)", all other transfer elements of the same device must also be aware of this. \ref  transferElement_comment_B_9b "(*)" [\ref UnifiedTest_TransferElement_B_9 "U" (without sub-points)]
   - \anchor transferElement_B_9_1 9.1 The transfer element which detects the ChimeraTK::runtime_error reports it to its TransferElement::_exceptionBackend by calling DeviceBackend::setException() \ref transferElement_comment_B_9_1 "(*)" (cf. \ref transferElement_B_10_1 "10.1") [\ref UnifiedTest_TransferElement_B_9_1_syncRead "U", \ref UnifiedTest_TransferElement_B_9_1_asyncRead "U", \ref UnifiedTest_TransferElement_B_9_1_write "U"]
>>>>>>> ecfbdce2
   - \anchor transferElement_B_9_2 9.2 TransferElements with wait_for_new_data flag
    - \anchor transferElement_B_9_2_1 9.2.1 Each transfer element deactivates asynchronous reads so no further data is pushed into the \ref transferElement_data_transport_queue "implementation-specific data transport queue" until open() has been called successfully in the backend (*) and Device::activateAsyncRead() has been called [\ref UnifiedTest_TransferElement_B_9_2_1_single "U"]
    - \anchor transferElement_B_9_2_2 9.2.2 Exactly one ChimeraTK::runtime_error is pushed into the queue of *each* transfer elements of the backend with wait_for_new_data (*). This must happen after 9.2.1. to avoid race conditions. [\ref UnifiedTest_TransferElement_B_9_2_2_single "U"]
    - 9.2.3 The first data on the queue after the exception is the initial value send when calling Device::activateAsyncRead() (see 8.5.2).
    - 9.2.4 The backend must make sure 9.2.2 is finished before a call to Device::activateAsyncRead() re-activates the asynchronous transfers again (*).
   - \anchor transferElement_B_9_3 9.3 TransferElements without wait_for_new_data [\ref UnifiedTest_TransferElement_B_9_3 "U"]
     - \anchor transferElement_B_9_3_1 9.3.1 Each call to doReadTransferSynchonously() will throw a ChimeraTK::runtime error until open() has been called successfully.
   - \anchor transferElement_B_9_4 9.4 Write operations will throw  a ChimeraTK::runtime error in doWriteTrasferYyy() until open() has been called successfully. [\ref UnifiedTest_TransferElement_B_9_4_single "U"]

- \anchor transferElement_B_10 10. DeviceBackends
  - \anchor transferElement_B_10_1 10.1 DeviceBackend::setException() triggers the actions described in \ref transferElement_B_9_2 "9.2", \ref transferElement_B_9_3 "9.3" and \ref transferElement_B_9_4 "9.4" [\ref UnifiedTest_TransferElement_B_10_1 "U" (with all sub-points)]
    - \anchor transferElement_B_10_1_1 10.1.1 Meta-backends like the LogicalNameMappingBackend delegate this call to all of their target backends
    - 10.1.2 Further calls to DeviceBackend::setException() have no effect until Device::open() has successfully been called.
    - \anchor transferElement_B_10_1_3 10.1.3 Application code can call Device::setException() to trigger the exception state \ref transferElement_comment_B_10_1_3 "(*)"
  - \anchor transferElement_B_10_2 10.2 TransferElements know which backend to report exceptions to
    - \anchor transferElement_B_10_2_1 10.2.1 TransferElement::_exceptionBackend is set when the TransferElement is created by a backend by calling TransferElement::setExceptionBackend().
    - 10.2.2 Meta-backends like the LogicalNameMappingBackend can replace the exceptionBackend so the exception reporting is re-directed to the meta-backend.
    - 10.2.3 TransferElement::setExceptionBackend() is virtual. Decorator-like TransferElements overload it so all target elements also get the correct exception backend.
    - \anchor transferElement_B_10_2_4 10.2.4 Decorators set their TransferElement::_exceptionBackend in the constructor to their target's _exceptionBackend. \ref transferElement_comment_B_10_2_4 "(*)"
    - 10.2.5 After replacing a low level transfer element in TransferElement::replaceTransferElement(), the exception backend of the new transfer element must be adapted.
  - 10.3 After DeviceBackend::setException() has been called, DeviceBackend()::isFunctional() returns false until the backend has successfully been recovered by DeviceBackend::open().

- 11. A VersionNumber object is attached to each data transfer.
  - 11.1 VersionNumber objects
    - 11.1.1 can be stricly ordered by their time of creation within the application (process lifetime) using the C++ comparison operators (<, ==, > etc.),
    - 11.1.2 additionaly contain a std::chrono::system_clock timestamp which allows to weakly order the objects even across applications/processes,
    - 11.1.3 are copyable, and
    - 11.1.4 can be initiallised with a {nullptr} which yields a special instance that sorts before all normal instances. All {nullptr} constructed objects are equal (==).
    - 11.1.5 The default constructor creates a new VersionNumber which is larger than all previously created VersionNumbers in a thread safe way.
  - 11.2 VersionNumber objects are used
    - \anchor transferElement_B_11_2_1 11.2.1 to determine which data is older \ref transferElement_comment_B_11_2_1 "(*)", as needed e.g. by bidirectional process variable implementations [\ref UnifiedTest_TransferElement_B_11_2_1_syncRead "U"], and
    - \anchor transferElement_B_11_2_2 11.2.2 to build a consistent data set from multiple TransferElements (see DataConsistencyGroup). This requires the data sources (e.g. backend implementations) to attach the same VersionNumber to different TransferElements if the data is consistent. [\ref UnifiedTest_TransferElement_B_11_2_2_sameRegister "U"]
    - 11.2.3 From the previous two points it follows that backend implementations must create a new VersionNumber for all data that is received or read, or associcate a known version number according to \ref transferElement_B_11_2_2 "11.2.2"
  - \anchor transferElement_B_11_3 11.3 The VersionNumber of the last successfully written/read data of a TransferElement can be obtained through TransferElement::getVersionNumber() (cf. \ref transferElement_B_4_3_2 "B.4.3.2"). [\ref testTransferElement_B_11_3 "T"]
  - 11.4 The VersionNumber for a transfer is given as an optional argument to TransferElement::write() resp. TransferElement::writeDestructively(). If the argument is missing, a new VersionNumber is generated.
    - \anchor transferElement_B_11_4_1 11.4.1 The VersionNumber passed to the write call must be greater or equal to the one returned by TransferElement::getVersionNumber() of the same TransferElement, otherwise a ChimeraTK::logic_error is thrown by the TransferElement base class. Write calls on different instances of TransferElement (say `a` and `b`) do not need to follow this rule, i.e. `a->write(v1); b->write(v2);` is allowed even if `v2 < v1` \ref transferElement_comment_B_11_4_1 "(*)". [\ref testTransferElement_B_11_4_1 "T"]
    - \anchor transferElement_B_11_4_2 11.4.2 The VersionNumber is passed on to the TransferElement implementation via the calls TransferElement::doPreWrite(), TransferElement::doWriteTransfer() resp. TransferElement::doWriteTransferDestructively() and TransferElement::doPostWrite(), after the precondition 11.4.1 has been checked. [\ref testTransferElement_B_11_4_2 "T"]
  - \anchor transferElement_B_11_5 11.5 If a transfer was not successful (exception has been thrown), the VersionNumber returned by TransferElement::getVersionNumber() does not change (cf.  \ref transferElement_B_6_4 "B.6.4"). [\ref testTransferElement_B_11_5 "T"]
  - \anchor transferElement_B_11_6 11.6 Before the first successful transfer, TransferElement::getVersionNumber() always returns the {nullptr} constructed VersionNumber. [\ref testTransferElement_B_11_6 "T", \ref UnifiedTest_TransferElement_B_11_6 "U"]
  - \anchor transferElement_B_11_7 11.7 *To be decided if we only allow 11.7.2:* Bi-directional variables
    - \anchor transferElement_B_11_7_1 11.7.1 *either* do not guarantee that consecutive calls to TransferElement::getVersionNumber() always return a VersionNumber that is equal or greater than the one from the previous call \ref transferElement_comment_B_11_7_1 "(*)"
    - \anchor transferElement_B_11_7_2 11.7.2 *or* discard values with lower version numbers \ref transferElement_comment_B_11_7_2 "(*)"

- 12. TransferGroup
  - 12.1 TransferGroups are only allowed for TransferElements without AccessMode::wait_for_new_data.
  -  [TODO]

- 13. ReadAnyGroup [TODO]

- 14. DataConsistencyGroup [TODO]

- 15. AccessModeFlags
  - 15.1 The TransferElement has a protected object TransferElement::_accessModeFlags.
  - 15.2 It can be read via TransferElement::getAccessModeFlags().
  - 15.3 It is set through a constructor argument of TransferElement.
    - 15.3.1 The constructor argument does not have a default value. It must be set correctly by the TransferElement implementation in their constructor.

### New sections in RC 08 !! UNREVIEWED EXTENSION TO THE SPEC !!###

- \anchor transferElement_B_10_3 10.3 DeviceBackend::activateAsyncRead() activates the sending of data through the \ref transferElement_data_transport_queue "implementation-specific data transport queue" as described in \ref transferElement_B_8_5 "8.5"
  - \anchor transferElement_B_10_3_1 10.3.1  Meta-backends like the LogicalNameMappingBackend delegate this call to all of their target backends

### (*) Comments ###
- \anchor transferElement_comment_B_3_2_2_2 \ref transferElement_B_3_2_2_2 "3.2.2.2" The optimisation is still optional, backends are allowed to not make use of it. In this case, the content of the application buffer will be intact after writeDestructively(). Applications still are not allowed to use the content of the application buffer after writeDestructively().


- 4.1 preXxx() is part of the operation, not of the actual transfer. In case of reads with AccessMode::wait_for_new_data the transfer is asynchronously initiated by the device and not connected to the operation. Hence backend implementations usually have an empty doPreWrite(), but decorator-like implementations still can use it to execute preparatory tasks.

- 4.3.1 In write operations the buffer might be swapped out in doPreWrite() and swapped back in doPostWrite() to restore it for non-destructive write operations to avoid copying of large arrays.

- 5. Reason: It might be that the user buffer has to be swapped out during the transfer (while taking away the ownership of the calling code), and this must be restored in the postXxx action.

-  \anchor transferElement_comment_B_5_1 \ref transferElement_B_5_1 "5.1" The boost::thread_interrupted exception, which is thrown internally as described in \ref transferElement_B_8_6 "8.6", is treated equally.

- \anchor transferElement_comment_B_6_4 \ref transferElement_B_6_4 "6.4" This means that implementations which raise boost::numeric::bad_numeric_cast in their doPostRead() implementation must make sure that the data buffer is either not toched as long as exceptions can occur, or that it is restored in case of an exception.

- \anchor transferElement_comment_B_7_2 \ref transferElement_B_7_2 "7.2" Usually, writes are implemented as synchronous transfers, in which case no previous data can be lost. In case of asynchronous write transfers (as e.g. implemented in the ControlSystemAdapter's ProcessArray), the implementation must ensure the specified behaviour e.g. by using cppext::future_queue::push_overwrite() or a similar functionality. Please keep in mind that the return value of cppext::future_queue::push_overwrite() does not guarantee which data is lost *only* if concurrent push_overwrite() calls are executed in a multi-producer environment. TransferElements are not thread safe anyway, hence push_overwrite() will always overwrite old data in this context.

- 8.2.2 This allows to discard values inside a continuation of a cppext::future_queue. It is used e.g. by the ControlSystemAdapter's BidirectionalProcessArray. [TBD: It could be replaced by a feature of the cppext::future_queue allowing to reject values in continuations...]

- 8.5 Device::open() does not automatically activate the asyncronous sending because the device might need some initalisation setting to produce valid data (for example setting the correct ADC range). By delaing the activation of asyncronous reads the application has the possibility to do the initialisation before the first data is being send, and can avoid invalid initial values on the process variables.
- 8.5.1 Conceptually activating an asyncronous read is like subscribing a variable, and deactivating it is like unsubscribing a variable in a publish-subscribe pattern. The actual implementation depends on the details of the protocols.
- 8.5.2 As the asynchonous mechanism and a synchronous read are two idependent channels there are potential race condition, depending on the exact protocol.
  The backend has to avoid this if possible. If it cannot be avoided, the implementation must make sure that the last value in the queue is the newest value, and this is not dopped or missed, even if the values before are not in order or send twice.

<<<<<<< HEAD
- \anchor transferElement_comment_B_8_6_6 \ref transferElement_B_8_6_6 "8.6.6" 
The current default implementation in the TransferElement base class is always throwing a ChimeraTK::logic_error to inform the programmer that the function has to be overridden for all implementations with wait_for_new_data.

- 9. It does not matter if the exception occured in an asynchronous or synchronous read, or in a write operation.
=======
- \anchor transferElement_comment_B_9a \ref transferElement_B_9 "9." The ChimeraTK::runtime_error is the only exception that conceptually is recoverable. This is done by calling DeviceBackend::open(). Other exceptions are not recoverable by the running application:
  - ChimeraTK::logic_error is a programming or configuration mistake.
  - The boost::numeric::bad_numeric_cast conceptually also is a logical error (wrong data type) which only shows at run time when the data is overflowing.
  - The boost::thread_interrupted is thrown when TransferElement::interrupt() is called. It means that a blocking read() has been interrupted on request. It is not an error and hence there is nothing to recover.
- \anchor transferElement_comment_B_9b \ref transferElement_B_9 "9." It does not matter if the exception occured in an asynchronous or synchronous read, or in a write operation.
>>>>>>> ecfbdce2
- \anchor transferElement_comment_B_9_1 \ref transferElement_B_9_1 "9.1" It depends on the implementation whether the backend already has done 9.2 and 9.3 when the transfer elements
  first sees the exeption and then reports it back again via DeviceBackend::setException(), or if it only happend in that function. The important part is
  that meta-backends and the user application can trigger this situation (see \ref transferElement_B_10_1_1 "10.1.1" and \ref transferElement_B_10_1_3 "10.1.3")
- 9.2.1 Open can be called again on an already opened backend to start error recovery.
- 9.2.2 If an asynchronous read transfer is the first one to detect the exception, the implementation must make sure that it is only pushed once into the queue, and informing "all" transfer elememnts with wait_for_new data does not send it again if it was already put into the queue.
- 9.2.4 Avoid race conditions here. The call to Device::activateAsyncRead() usually is done from a different thread than the transfer which caused the exception.

- \anchor transferElement_comment_B_10_1_3 \ref transferElement_B_10_1_3 "10.1.3" For instance a watchdog which monitors a reference register to detect firmware reboots that is not seen on the transport layer can trigger the exception state to inhibit asynchronous transfers while running a recovery procedure.
- \anchor transferElement_comment_B_10_2_4 \ref transferElement_B_10_2_4 "10.2.4" This functionality is already implemented in the NDRegisterAccessorDecorator base class. It does not apply for decorator-like TransferElements which are created by backends, because the backend has to call TransferElement::setExceptionBackend after the creation anyway (see \ref transferElement_B_10_2_1 "10.2.1").

- \anchor transferElement_comment_B_11_2_1 \ref transferElement_B_11_2_1 "11.2.1" This means the version number has to be created as soon as data is received, for instance in the receiver thread of a TransferElement with AccessMode::wait_for_new_data, and not in the doPostRead() of the read() operation.

- \anchor transferElement_comment_B_11_4_1 \ref transferElement_B_11_4_1 "11.4.1" Smaller version numbers on later write calls of a different instance can conceptionally not be avoided if the instances are used by different, unsynchronised threads. Even within the same thread, the information written to different instances can come from different sources and hence might have independent version numbers.

- \anchor transferElement_comment_B_11_7_1 \ref transferElement_B_11_7_1 "11.7.1" If a write call is done there might be older data in the read queue, which results in a lower version number once a read is called.
- \anchor transferElement_comment_B_11_7_2 \ref transferElement_B_11_7_2 "11.7.2" The BiDirectionalProcessArray is implemented like this.


## C. Requirements for all implementations (full and decorator-like) ##

- 1. Other exceptions than ChimeraTK::logic_error, ChimeraTK::runtime_error and boost::numeric::bad_numeric_cast are not allowed to be thrown or passed through at any place under any circumstance (unless of course they are guaranteed to be caught before they become visible to the application, like the detail::DiscardValueException). The framework (in particular ApplicationCore) may use "uncatchable" exceptions in some places to force the termination of the application. Backend implementations etc. may not do this, since it would lead to uncontrollable behaviour.
- \anchor transferElement_C_2 2. In doPostXxx no new ChimeraTK::runtime_error or ChimeraTK::logic_error are thrown. Exceptions that were risen in doPreXxx or doXxxTransferYyy, or that were received from the queue (see B.8.3) are rethrown. \ref transferElement_comment_C_2 "(*)"
  - 2.1 The TransferElement base class stores the caught exceptions in TransferElement::_activeException.
  - 2.2 postXxx() is re-throwing the exception after delegating to doPostXxx().
  - \anchor transferElement_C_2_3 2.3 Decorators delegate the TransferElement::_activeException to their target using TransferElement::setActiveException(). If the decorator's _activeException is not nullptr, the targets _activeException is replaced by it, and the decorator's _activeException, which is handed by reference, is set to nullptr \ref transferElement_comment_C_2_3a "(*)". The target is now responsible for handling the exception. If the decorator's _activeException already is nullptr, setActiveException() has no effect, so an active exception in the target is not overwritten \ref transferElement_comment_C_2_3b "(*)". \ref transferElement_comment_C_2_3c "(*)"
    - 2.3.1 Decorators which are throwing themselves in doPreXxx(), before delegating to the target preXxx(), remember this. If they did throw in doPreXxx(), then in doPostXxx() they do not call setActiveException() of the target and do not delegate to postXxx(). The exception is then re-thrown by the decorator's postXxx().

- 3. ChimeraTK::runtime_error in principle are recoverable. It is thrown, if the device (including the communication link) does not behave as expected. A later call to the same function (after the recovery has been triggered, cf. \ref transferElement_B_9_2_1 "B.9.2.1" resp. \ref transferElement_B_9_3_1 "B.9.3.1") must be able to succeed (for instance if a network outage has been resolved).
   ChimeraTK::runtime_error may only be thrown in
  - 3.1 doXxxTransferYyy(). It is the only exception that can occur in this function
  - 3.2 TransferElement::isReadable(), TransferElement::isWriteable() or TransferElement::isReadOnly() if there is no map file or such, and it needs to be determined from the running device.
  - 3.3 doPreXxx(), if the information returned by the functions in 3.2 is not yet available and needs to be determined from the running device.

- 4. boost::numeric::bad_numeric_cast may only be thrown in
  - 4.1 TransferElement::doPreWrite()
  - 4.2 TransferElement::doPostRead(), but only if updateDataBuffer == true
  - 4.3 This exception can in principle be avoided by chosing a user data type that can fit the data without overflow when reading, or small enough so the process variable can hold the data without overflow when writing. New implementations should not throw this exception. Instead a check should be done in the constructor and a ChimeraTK::logic_error should be thrown (see 5.2.4) (*).

- 5. ChimeraTK::logic_error must follow strict conditions. It is thrown, if the application (including its configuration files) does not behave as expected.
  - 5.1 logic_errors must be deterministic. They must always be avoidable by calling the corresponding test functions before executing a potentially failing action (*), and must occur if the logical condition is not fulfilled and the function is called anyway.
  - 5.2 Any logic_error must be thrown as early as possible(*). They are thrown **if and only if** one of the following conditions are met:
    - 5.2.1 A register does not exists my that name
      - 5.2.1.1 Can be checked in the catalogue (*)
      - 5.2.1.2 Thrown in the constructor if possible (*), otherwise in doPreXxx(), isReadable(), isWriteable() and isReadOnly().
    - 5.2.2 The size or dimension of the requested TransferElement is too large (*)
      - 5.2.2.1 Can be checked in the catalogue.
      - 5.2.2.2 Thrown in the constructor if possible, otherwise in doPreXxx().
    - 5.2.3 The wrong AccessMode flags are provided
      - 5.2.3.1 Can be checked in the catalogue.
      - 5.2.3.2 Thrown in the constructor if possible, otherwise in doPreXxx(), isReadable(), isWriteable() and isReadOnly().
    - 5.2.4 The requested user data type is too small to hold the data without range overflow when reading, or too big when writing (*)
      - 5.2.4.1 ToDo: cannot be checked in the catalogue to a sufficient degree
      - 5.2.4.2 Thrown in the constructor if possible, otherwise in doPreXxx()
    - \anchor transferElement_C_5_2_5 5.2.5 A read/write operation is started while the backend is still closed [\ref UnifiedTest_TransferElement_C_5_2_5_syncRead "U", \ref UnifiedTest_TransferElement_C_5_2_5_asyncRead "U", \ref UnifiedTest_TransferElement_C_5_2_5_write "U"]
      - 5.2.5.1 Check with DeviceBackend::isOpen().
      - 5.2.5.2 Thrown in doPreXxx() (*)
    - 5.2.6 A read operation is executed on a transfer element that cannot be read
      - 5.2.6.1 Check with TransferElement::isReadable().
      - 5.2.6.2 Thrown in doPreRead()
    - 5.2.7 A write operation is executed on a transfer element that cannot be written
      - 5.2.7.1 Check with TransferElement::isWriteable() or TransferElement::isReadOnly()
      - 5.2.7.2 Thrown in doPreWrite()
  - 5.3 The information mentioned in 5.2 which determines whether a ChimeraTK::logic_error is thrown is considered to be constant under normal circumstances. Only when open() is called (either for the first time or to recover form a ChimeraTK::runtime_error) the information might change and applications are expected to check it again.
    - \anchor transferElement_C_5_3_1 5.3.1 If a device is changing this information on its own (e.g. makes a register read-only which was readable before), and the application hence performes an operation which is no longer possible, a ChimeraTK::runtime_error must be thrown (unexpected behaviour of the device). \ref transferElement_comment_C_5_3_1 "(*)"
  - 5.4 Two remarks about how to follow these rules:
    - 5.4.1 If there is an error in the map file and the backend does not want to fail on this in backend creation, the register must be hidden from the catalogue.
    - 5.4.2 isReadable(), isWriteable() and isReadOnly() might have to check for the existance of the register from a running backend (in case there is no map file). This implies that these calls may throw ChimeraTK::logic_error and ChimeraTK::runtime_error exceptions.

### (*) Comments ###
- \anchor transferElement_comment_C_2 \ref transferElement_C_2 "2." This concerns all exceptions that were caught, not only ChimeraTK::runtime_error and ChimeraTK::logic_error.
- \anchor transferElement_comment_C_2_3a \ref transferElement_C_2_3 "2.3" It is important that after calling the target's setActiveException(), the decorator has a nullptr in its _activeException. This is for instance required if the target is the ApplicationCore::ExceptionHandlingDecorator. It suppresses the exception and then the outer layers must not throw any more.
- \anchor transferElement_comment_C_2_3b \ref transferElement_C_2_3 "2.3" Notice that if both the decorator and the target TransferElement have an active exception, the exception in the target is replaced. This is intentional. It can only happen if the same low level TransferElement is used by several high level elements in a TransferGroup. In this case the tranfer had not been executed because the high level elements had already seen the exception in preXxx, and the exception in the target can only be the exception which had been put in by another high level element in its doPostXxx, and thus has already been thrown.
- \anchor transferElement_comment_C_2_3c \ref transferElement_C_2_3 "2.3" This behaviour is implemented in doPostXxx() of the NDRegisterAccessorDecorator base class, which is usually called by decorator implementations.
- 4.3 If there is no map file or such, the information about the target data types must be deretmined from the device. This cannot be done in the constructor if the backend is still closed. In this case the overflow check can happen at runtime and result in a boost::numeric::bad_numeric_cast.
- 5.1 Test functions do not yet exist for everything. This needs to be changed!
- 5.2 Especially no logic_error must be thrown in doXxxTransferYyy() or doPostXxx(). All tests for logical consistency must be done in doPreXxx() latest.
- 5.2.1.1 It is legal to provide "hidden" registers not present in the catalogue, but a register listed in the catalogue must always work.
- 5.2.1.2 If a backend cannot decide the existence of a register in the accessor's constructor (because there is no map file or such, and the backend might be closed), it needs to check the presence later. If the information is available in the constructor, the check has to be done there.
- 5.2.2 This also includes that the offset in a one dimensional case is so large that there are not enough elements left to provide the requested data.
- 5.2.4 Some backends currenty throw a boost::numeric::bad_numeric_cast instead as described in 5.
- 5.2.5.2 The generic tests if a backend is opened, or if an accessor readable or writeable are intentionally not implemented in TransferElement because they would invovle additional virtual function calls. To avoid these each implementation has to implement the checks in doPreXxx().
- \anchor transferElement_comment_C_5_3_1 \ref transferElement_C_5_3_1 "5.3.1" To recover from the ChimeraTK::runtime_error, the application must call open(). At that point, the information is allowed to be changed. If the application fails to recheck the information, a retry of the failed operation will result in a ChimeraTK::logic_error. This behaviour follows the requirement to throw logic_errors only in doPreXxx(): if during a transfer the backend discovers that the operation is no longer allowed, a runtime_error must be thrown.

## D. Requirements for full implementations (e.g. in backends) ##

- 1. If AccessMode::wait_for_new_data is specified:
  - \anchor transferElement_D_1_1 1.1 The TransferElement::_readQueue is a cppext::future_queue of type 'void' which exists in each transfer element. For transfer elements with AccessMode::wait_for_new_data it usually is a deferred continuation queue of another future_queue which is transporting the data (\anchor transferElement_data_transport_queue called *implementation-specific data transport queue* throughout this document). The data type of this queue is implementation dependent. Common functionality like exception handling and waiting for new data is implemented on TransferElement::_readQueue.
  - 1.2 TransferElement::_readQueue is initialised in the constructor. [TBD: Allow setting the queue length through the public API?]
  - 1.3 *implementation-specific data transport queue* is pushed whenever new data has arrived. If important for the implementation, the return value of cppext::future_queue::push_overwirte() will tell whether data has been discarded (*).
  - \anchor transferElement_D_1_4 1.4 In case an exception is detected during an asychronous transfer (for instance in a separate thread), the exception must be pushed to the *implementation-specific data transport queue* so it can be received through the TransferElement::_readQueue \ref transferElement_comment_D_1_4 "(*)". The TransferElement implementation will then make sure that the exception is properly rethrown in postRead (just like for synchronous transfers).

- 2. In doPostRead() the whole application buffer (data buffer and meta data) must be updated together if updateDataBuffer is true and there was no exception, or not at all in all other cases.

### (*) Comments ###

- 1.3 Either the currently pushed data or older data on the queue might be discarded. In any case there will be one call less to TransferElement::doPostRead(), because the number of entries in the queue could not be increased because it was full

- \anchor transferElement_comment_D_1_4 \ref transferElement_D_1_4 "1.4" All data and exceptions must be pushed into the data transport queue. As TransferElement::_readQueue is a deferred continuation queue, a pop_wait() is waiting for data on the original queue and does not see that something has been but into the deferred queue.

## E. Requirements for decorator-like implementations ##

- 1. If AccessMode::wait_for_new_data is specified, TransferElement::_readQueue is initialised in the constructor with a copy of the readQueue of the target TransferElement.
  - 1.1 Decorator-like implementations with multiple targets must provide a readQueue e.g. by using cppext::future_queue::when_any() or cppext::future_queue::when_all().

- 2. All functions doPreXxx, doXxxTransferYyy and doPostXxx must delegate to their non-do counterparts (preXxx, xxxTransferYyy and postXxx). Never delegate to the do... of the target implementation functions directly.

- 3. If a function of the same instance should be called, e.g. if doWriteTransferDestructively() should redirect to doWriteTransfer(), or if doPostRead() should call doPostRead() of a base class, call to do-version of the function. This is merely to avoid code duplication, hence the surrounding logic of the non-do function is not wanted here.

- 4. Decorators must merely delegate doXxxTransferYyy, never add any functionalty there. Reason: TransferGroup might effectively bypass the decorator implementation of these functions.

- 5. All real decorators are in fact decorators of NDRegisterAccessors<USER_TYPE>. Each decoration level contains one NDRegisterAccessors<USER_TYPE>::buffer_2D. The
     decorator implementation must make sure that its buffer is correctly synchronised with the target's buffer.(*)

- 6. TransferElement::_versionNumber and  TransferElement::_dataValitiy are also part of the applicaton buffer. They also must be synchronised.
  - 6.1 When reading, TransferElement::_versionNumber and  TransferElement::_dataValidity have to be copied over in doPostRead(), after a delegating to the target postRead() and only if there has been no exception.
    -  \anchor transferElement_E_6_1_1 6.1.1 Decorators then must always copy the meta data from their target, even if updateDataBuffer is false and NDRegisterAccessors<USER_TYPE>::buffer_2D is not updated. \ref transferElement_comment_E_6_1_1 "(*)"
  - 6.2 When writing, TransferElement::_dataValidity has to be copied to the target in doPreWrite() before delegating. Do **not** manually synchonise the version number. This is done by the TransferElement base
     class in postWrite according to  \ref transferElement_B_4_3_2 "B.4.3.2".

### (*) Comments ###

- 5. The NDRegisterAccessorDecorator base class already contains an implementation which does this in doPreXxx() and doPostXxx(). You usually call it from the Decorators implementation, as mentioned in 3.
- \anchor transferElement_comment_E_6_1_1 \ref transferElement_E_6_1_1 "6.1.1" This is required for by the ApplicationCore::ExceptionHandlingDecorator, which suppresses exceptions, but requires the meta data to be updated without changing the data buffer.

## F. Implementation in the framework (e.g. class TransferElement itself)

**Note:** This section is biased by the current implementation and mostly lists parts that needs to be changed!


- 4. ApplicationCore

  - 4.1 For the TestableModeAccessorDecorator: TransferElement::transferFutureWaitCallback() does no longer exist. Instead preRead() will now be called. In case of readAny, multiple calls to preRead() on different accessors will be made on the first call to readAny - the decorator has to deal with that properly.


*/

} // end of namespace ChimeraTK<|MERGE_RESOLUTION|>--- conflicted
+++ resolved
@@ -1,7 +1,7 @@
 // put the namespace around the doxygen block so we don't have to give it all the time in the code to get links
 namespace ChimeraTK {
 /**
-\page spec_TransferElement Technical specification: TransferElement V1.0RC9WIP !! Based on RC7. Changes from RC8 still missing !!
+\page spec_TransferElement Technical specification: TransferElement V1.0RC8WIP
 
 > **This is a release candidate in implementation. The official V1.0 release will be done once the implementation is ready and we know that the specified behavious is working as intended.**
 
@@ -150,28 +150,16 @@
       - 8.5.4 If Device::activateAsyncRead() is called while the device is not opened or has an error, this call has no effect. If it is called when no deactivated transfer element exists, this call also has no effect.
       - 8.5.5 Device::activateAsyncRead() does not throw any exceptions.
       - 8.5.6 When Device::activateAsyncRead() returns, it is not guaranteed that all initial values have been received already.
-<<<<<<< HEAD
-  - \anchor transferElement_B_8_6 8.6 Blocking TransferElement::read() calls can be interrupted by the application via TransferElement::interrupt().
+  - \anchor transferElement_B_8_6 8.6 Blocking TransferElement::read() calls can be interrupted by the application via TransferElement::interrupt(). [\ref testTransferElement_B_8_6 "T" (with sub-points), \ref UnifiedTest_TransferElement_B_8_6 "U" (with sub-points)]
     - \anchor transferElement_B_8_6_1 8.6.1 TransferElement::interrupt() places a boost::thread_interrupted exception into the \ref transferElement_data_transport_queue "implementation-specific data transport queue". [\ref testTransferElement_B_8_6_1 "T"]
-    - \anchor transferElement_B_8_6_2 8.6.2 This casues any read operation to complete immediately and throw the boost::thread_interrupted exception, after any unread data on the queue before the exception has been read normally. [\ref testTransferElement_B_8_6_2 "T"]
-    - \anchor transferElement_B_8_6_3 8.6.3 The operation receiving the boost::thread_interrupted exception will also obey \ref transferElement_B_5 "5", i.e. postRead() is still called. [\ref testTransferElement_B_8_6_3 "T"]
-    - \anchor transferElement_B_8_6_4 8.6.4 Calling TransferElement::interrupt() does not disturb the subsequent operation of the TransferElement. [\ref testTransferElement_B_8_6_4 "T" (base-class part)]
-    - \anchor transferElement_B_8_6_5 8.6.5 Calling TransferElement::interrupt() without AccessMode::wait_for_new_data will cause a ChimeraTK::logic_error. [\ref testTransferElement_B_8_6_5 "T"]
-    - \anchor transferElement_B_8_6_6 8.6.6 TransferElement::interrupt() is a virtual function which has to be implemented by all TransferElement implementations \ref transferElement_comment_B_8_6_6 "(*)". This should be done by calling TransferElement::interrupt_impl with the \ref transferElement_data_transport_queue "implementation-specific data transport queue" as argument.
-
-- 9. If one transfer element of a device has seen an exception(*), all other transfer elements of the same device must also be aware of this.
-   - \anchor transferElement_B_9_1 9.1 The transfer element which detects the exception reports it to its TransferElement::exceptionBackend by calling DeviceBackend::setException \ref transferElement_comment_B_9_1 "(*)" (cf. \ref transferElement_B_10_1 "10.1") [\ref UnifiedTest_TransferElement_B_9_1_syncRead "U", \ref UnifiedTest_TransferElement_B_9_1_asyncRead "U", \ref UnifiedTest_TransferElement_B_9_1_write "U"]
-=======
-  - \anchor transferElement_B_8_6 8.6 Blocking TransferElement::read() calls can be interrupted by the application via TransferElement::interrupt(). [\ref testTransferElement_B_8_6 "T" (with sub-points), \ref UnifiedTest_TransferElement_B_8_6 "U" (with sub-points)]
-    - \anchor transferElement_B_8_6_1 8.6.1 TransferElement::interrupt() places a boost::thread_interrupted exception into the TransferElement::_readQueue.
     - \anchor transferElement_B_8_6_2 8.6.2 This casues any read operation to complete immediately and throw the boost::thread_interrupted exception, after any unread data on the queue before the exception has been read normally.
     - \anchor transferElement_B_8_6_3 8.6.3 The operation receiving the boost::thread_interrupted exception will also obey \ref transferElement_B_5 "5", i.e. postRead() is still called.
     - \anchor transferElement_B_8_6_4 8.6.4 Calling TransferElement::interrupt() does not disturb the subsequent operation of the TransferElement.
     - \anchor transferElement_B_8_6_5 8.6.5 Calling TransferElement::interrupt() without AccessMode::wait_for_new_data will cause a ChimeraTK::logic_error.
+    - \anchor transferElement_B_8_6_6 8.6.6 TransferElement::interrupt() is a virtual function which has to be implemented by all TransferElement implementations \ref transferElement_comment_B_8_6_6 "(*)". This should be done by calling TransferElement::interrupt_impl with the \ref transferElement_data_transport_queue "implementation-specific data transport queue" as argument.
 
 - \anchor transferElement_B_9 9. If one transfer element of a device has seen a ChimeraTK::runtime_error \ref transferElement_comment_B_9a "(*)", all other transfer elements of the same device must also be aware of this. \ref  transferElement_comment_B_9b "(*)" [\ref UnifiedTest_TransferElement_B_9 "U" (without sub-points)]
    - \anchor transferElement_B_9_1 9.1 The transfer element which detects the ChimeraTK::runtime_error reports it to its TransferElement::_exceptionBackend by calling DeviceBackend::setException() \ref transferElement_comment_B_9_1 "(*)" (cf. \ref transferElement_B_10_1 "10.1") [\ref UnifiedTest_TransferElement_B_9_1_syncRead "U", \ref UnifiedTest_TransferElement_B_9_1_asyncRead "U", \ref UnifiedTest_TransferElement_B_9_1_write "U"]
->>>>>>> ecfbdce2
    - \anchor transferElement_B_9_2 9.2 TransferElements with wait_for_new_data flag
     - \anchor transferElement_B_9_2_1 9.2.1 Each transfer element deactivates asynchronous reads so no further data is pushed into the \ref transferElement_data_transport_queue "implementation-specific data transport queue" until open() has been called successfully in the backend (*) and Device::activateAsyncRead() has been called [\ref UnifiedTest_TransferElement_B_9_2_1_single "U"]
     - \anchor transferElement_B_9_2_2 9.2.2 Exactly one ChimeraTK::runtime_error is pushed into the queue of *each* transfer elements of the backend with wait_for_new_data (*). This must happen after 9.2.1. to avoid race conditions. [\ref UnifiedTest_TransferElement_B_9_2_2_single "U"]
@@ -257,18 +245,14 @@
 - 8.5.2 As the asynchonous mechanism and a synchronous read are two idependent channels there are potential race condition, depending on the exact protocol.
   The backend has to avoid this if possible. If it cannot be avoided, the implementation must make sure that the last value in the queue is the newest value, and this is not dopped or missed, even if the values before are not in order or send twice.
 
-<<<<<<< HEAD
 - \anchor transferElement_comment_B_8_6_6 \ref transferElement_B_8_6_6 "8.6.6" 
 The current default implementation in the TransferElement base class is always throwing a ChimeraTK::logic_error to inform the programmer that the function has to be overridden for all implementations with wait_for_new_data.
 
-- 9. It does not matter if the exception occured in an asynchronous or synchronous read, or in a write operation.
-=======
 - \anchor transferElement_comment_B_9a \ref transferElement_B_9 "9." The ChimeraTK::runtime_error is the only exception that conceptually is recoverable. This is done by calling DeviceBackend::open(). Other exceptions are not recoverable by the running application:
   - ChimeraTK::logic_error is a programming or configuration mistake.
   - The boost::numeric::bad_numeric_cast conceptually also is a logical error (wrong data type) which only shows at run time when the data is overflowing.
   - The boost::thread_interrupted is thrown when TransferElement::interrupt() is called. It means that a blocking read() has been interrupted on request. It is not an error and hence there is nothing to recover.
 - \anchor transferElement_comment_B_9b \ref transferElement_B_9 "9." It does not matter if the exception occured in an asynchronous or synchronous read, or in a write operation.
->>>>>>> ecfbdce2
 - \anchor transferElement_comment_B_9_1 \ref transferElement_B_9_1 "9.1" It depends on the implementation whether the backend already has done 9.2 and 9.3 when the transfer elements
   first sees the exeption and then reports it back again via DeviceBackend::setException(), or if it only happend in that function. The important part is
   that meta-backends and the user application can trigger this situation (see \ref transferElement_B_10_1_1 "10.1.1" and \ref transferElement_B_10_1_3 "10.1.3")
