--- conflicted
+++ resolved
@@ -1,11 +1,7 @@
 // put the namespace around the doxygen block so we don't have to give it all the time in the code to get links
 namespace ChimeraTK {
 /**
-<<<<<<< HEAD
-\page spec_TransferElement Technical specification: TransferElement V1.0RC8WIP !! Based on RC6. Changes from RC7 still missing !!
-=======
-\page spec_TransferElement Technical specification: TransferElement V1.0RC7
->>>>>>> 6a7e3220
+\page spec_TransferElement Technical specification: TransferElement V1.0RC9WIP !! Based on RC7. Changes from RC8 still missing !!
 
 > **This is a release candidate in implementation. The official V1.0 release will be done once the implementation is ready and we know that the specified behavious is working as intended.**
 
@@ -154,7 +150,6 @@
       - 8.5.4 If Device::activateAsyncRead() is called while the device is not opened or has an error, this call has no effect. If it is called when no deactivated transfer element exists, this call also has no effect.
       - 8.5.5 Device::activateAsyncRead() does not throw any exceptions.
       - 8.5.6 When Device::activateAsyncRead() returns, it is not guaranteed that all initial values have been received already.
-<<<<<<< HEAD
   - \anchor transferElement_B_8_6 8.6 Blocking TransferElement::read() calls can be interrupted by the application via TransferElement::interrupt(). [\ref testTransferElement_B_8_6 "T" (with sub-points), \ref UnifiedTest_TransferElement_B_8_6 "U" (with sub-points)]
     - \anchor transferElement_B_8_6_1 8.6.1 TransferElement::interrupt() places a boost::thread_interrupted exception into the TransferElement::_readQueue.
     - \anchor transferElement_B_8_6_2 8.6.2 This casues any read operation to complete immediately and throw the boost::thread_interrupted exception, after any unread data on the queue before the exception has been read normally.
@@ -162,19 +157,8 @@
     - \anchor transferElement_B_8_6_4 8.6.4 Calling TransferElement::interrupt() does not disturb the subsequent operation of the TransferElement.
     - \anchor transferElement_B_8_6_5 8.6.5 Calling TransferElement::interrupt() without AccessMode::wait_for_new_data will cause a ChimeraTK::logic_error.
 
-- \anchor transferElement_B_9 9. If one transfer element of a device has seen an exception(*), all other transfer elements of the same device must also be aware of this. [\ref UnifiedTest_TransferElement_B_9 "U" (without sub-points]
-   - \anchor transferElement_B_9_1 9.1 The transfer element which detects the exception reports it to its TransferElement::exceptionBackend by calling DeviceBackend::setException \ref transferElement_comment_B_9_1 "(*)" (cf. \ref transferElement_B_10_1 "10.1") [\ref UnifiedTest_TransferElement_B_9_1_syncRead "U", \ref UnifiedTest_TransferElement_B_9_1_asyncRead "U", \ref UnifiedTest_TransferElement_B_9_1_write "U"]
-=======
-  - \anchor transferElement_B_8_6 8.6 Blocking TransferElement::read() calls can be interrupted by the application via TransferElement::interrupt().
-    - \anchor transferElement_B_8_6_1 8.6.1 TransferElement::interrupt() places a boost::thread_interrupted exception into the TransferElement::_readQueue. [\ref testTransferElement_B_8_6_1 "T"]
-    - \anchor transferElement_B_8_6_2 8.6.2 This casues any read operation to complete immediately and throw the boost::thread_interrupted exception, after any unread data on the queue before the exception has been read normally. [\ref testTransferElement_B_8_6_2 "T"]
-    - \anchor transferElement_B_8_6_3 8.6.3 The operation receiving the boost::thread_interrupted exception will also obey \ref transferElement_B_5 "5", i.e. postRead() is still called. [\ref testTransferElement_B_8_6_3 "T"]
-    - \anchor transferElement_B_8_6_4 8.6.4 Calling TransferElement::interrupt() does not disturb the subsequent operation of the TransferElement. [\ref testTransferElement_B_8_6_4 "T" (base-class part)]
-    - \anchor transferElement_B_8_6_5 8.6.5 Calling TransferElement::interrupt() without AccessMode::wait_for_new_data will cause a ChimeraTK::logic_error. [\ref testTransferElement_B_8_6_5 "T"]
-
-- 9. \anchor transferElement_B_9 If one transfer element of a device has seen a ChimeraTK::runtime_error \ref transferElement_comment_B_9a "(*)", all other transfer elements of the same device must also be aware of this. \ref  transferElement_comment_B_9b "(*)"
-   - \anchor transferElement_B_9_1 9.1 The transfer element which detects the ChimeraTK::runtime_error reports it to its TransferElement::_exceptionBackend by calling DeviceBackend::setException() \ref transferElement_comment_B_9_1 "(*)" (cf. \ref transferElement_B_10_1 "10.1")
->>>>>>> 6a7e3220
+- \anchor transferElement_B_9 9. If one transfer element of a device has seen a ChimeraTK::runtime_error \ref transferElement_comment_B_9a "(*)", all other transfer elements of the same device must also be aware of this. \ref  transferElement_comment_B_9b "(*)" [\ref UnifiedTest_TransferElement_B_9 "U" (without sub-points)]
+   - \anchor transferElement_B_9_1 9.1 The transfer element which detects the ChimeraTK::runtime_error reports it to its TransferElement::_exceptionBackend by calling DeviceBackend::setException() \ref transferElement_comment_B_9_1 "(*)" (cf. \ref transferElement_B_10_1 "10.1") [\ref UnifiedTest_TransferElement_B_9_1_syncRead "U", \ref UnifiedTest_TransferElement_B_9_1_asyncRead "U", \ref UnifiedTest_TransferElement_B_9_1_write "U"]
    - \anchor transferElement_B_9_2 9.2 TransferElements with wait_for_new_data flag
     - \anchor transferElement_B_9_2_1 9.2.1 Each transfer element deactivates asynchronous reads so no further data is pushed into the TransferElement::_readQueue until open() has been called successfully in the backend (*) and Device::activateAsyncRead() has been called [\ref UnifiedTest_TransferElement_B_9_2_1_single "U"]
     - \anchor transferElement_B_9_2_2 9.2.2 Exactly one ChimeraTK::runtime_error is pushed into the queue of *each* transfer elements of the backend with wait_for_new_data (*). This must happen after 9.2.1. to avoid race conditions. [\ref UnifiedTest_TransferElement_B_9_2_2_single "U"]
