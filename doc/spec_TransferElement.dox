// put the namespace around the doxygen block so we don't have to give it all the time in the code to get links
namespace ChimeraTK {
/**
<<<<<<< HEAD
\page spec_TransferElement Technical specification: TransferElement V1.0RC10WIP !! Based on RC8! RC9 is not in yet !!
=======
\page spec_TransferElement Technical specification: TransferElement V1.0RC9
>>>>>>> 24d4068f

> **This is a release candidate in implementation. The official V1.0 release will be done once the implementation is ready and we know that the specified behavious is working as intended.**

> **NOTICE FOR FUTURE RELEASES: AVOID CHANGING THE NUMBERING!** The tests refer to the sections, incl. links and unlinked references from tests or other parts of the specification. These break, or even worse become wrong, when they are not changed consistenty!

## Introduction ##

This documnent is currently still **INCOMPLETE**!

## A. Definitions ##

- 1. A <i>process variable</i> is the logical entity which is accessed through the TransferElement. Outside this document, it is sometimes also called register.
  - 1.1 A process variable can be read-only, write-only or read-write (bidirectional).
  - 1.2 A process variable has a data type.
  - 1.3 A process variable has a fixed <i>number of elements</i> and a <i>number of channels</i>.
    - 1.3.1 For scalars, both the number of elements and channels are 1.
    - 1.3.2 For 1D arrays, the number of channels is 1.

- 2. A <i>device</i> is the logical entity which owns the <i>process variable</i>. The device can be a piece of hardware, another application or even the current application.
  - 2.1 The first two cases (piece of hardware and another application) are considered identical, since just different <i>backends</i> are used for the communication.
  - 2.2 The third case (current application) is when using the ChimeraTK::ControlSystemAdapter::ProcessArray e.g. in ApplicationCore.
  - 2.3 The application-side behavior of all three cases is identical. The requirements for the implementation are slightly different in some aspects. This will be mentioned where applicable.

- 3. A <i>transfer</i> is the exchange of data between the application and the device, using a transfer protocol which determines the technical implementation. The protocol used for the transfer is determined by the backend and hence all details about the protocol are abstracted and not visible by the application.

- 4. An <i>operation</i> is the action taken by the application to read or write data from or to a device. An operation is related to a transfer, yet it is to be distinguished. The transfer can e.g. be initiated by the device, while the operation is always initiated by the application.

- 5. \anchor transferElement_A_5 The <i>application buffer</i> (sometimes also called user buffer outside this document) is referring to the buffer containing the data and meta data, which is accessible to the application.
  - 5.1 It can be accessed through the following (non-virtual) functions:
    - NDRegisterAccessor::accessData() / NDRegisterAccessor::accessChannel() - gives access to NDRegisterAccessor::buffer_2D
    - TransferElement::getVersionNumber() - returns content of TransferElement::_versionNumber
    - TransferElement::dataValidity() - returns content of TransferElement::_dataValidity
  - 5.2 If not stated otherwise, the term <i>application buffer</i> refers to **all** components of the buffer.
  - 5.3 The content of the buffer is filled with data from the device in read operations, and transferred to the device in write operations.
  - 5.4 The content of the buffer can always be modified by the application.(*)
  - 5.5 NDRegisterAccessor::buffer_2D is referred to as *data buffer*, while TransferElement::_versionNumber and TransferElement::_dataValidity form the *meta data buffer*

- 6. Placeholders are used to summarise various function names:
  - 6.1 xxxYyy(), public, operations called by the application (through the TransfeElementAbstractor)
    - void TransferElement::read()
    - bool TransferElement::readNonBlocking()
    - bool TransferElement::readLatest()
    - bool TransferElement::write(VersionNumber versionNumber = {})
    - bool TransferElement::writeDestructively(VersionNumber versionNumber = {})
  - 6.2 preXxx(), public
    - void TransferElement::preRead(TransferType type)
    - void TransferElement::preWrite(TransferType type, VersionNumber versionNumber)
  - 6.3 doPreXxx(), protected virtual
    - void TransferElement::doPreRead(TransferType type)
    - void TransferElement::doPreWrite(TransferType type, VersionNumber versionNumber)
  - 6.4 xxxTransferYyy(), public
    - void TransferElement::readTransfer()
    - bool TransferElement::readTransferNonBlocking()
    - bool TransferElement::writeTransfer(VersionNumber versionNumber)
    - bool TransferElement::writeTransferDestructively(VersionNumber versionNumber)
  - 6.5 doXxxTransferYyy(), protected
    - void TransferElement::doReadTransferSynchonously(), pure virtual (*)
    - bool TransferElement::doWriteTransfer(VersionNumber versionNumber), pure virtual
    - bool TransferElement::doWriteTransferDestructively(VersionNumber versionNumber), virtual
  - 6.6 postXxx(), public
    - void TransferElement::postRead(TransferType type, bool updateDataBuffer)
    - void TransferElement::postWrite(TransferType type, VersionNumber versionNumber)
  - 6.7 doPostXxx(), protected virtual
    - void TransferElement::doPostRead(TransferType type, bool updateDataBuffer)
    - void TransferElement::doPostWrite(TransferType type, VersionNumber versionNumber)

- 7. Virtual and non-virtual functions
  - 7.1 The non-virtual functions preXxx(), xxxTransferYyy(), and postXxx() implement common, decorating functionality like exception handling in the TransferElement base class
  - 7.2 They internally call their virtual counterparts which start with 'do'
  - 7.3 The virtual do-functions are the actual implementations of the transfer or pre/post action, which are specific for each backend, decorator etc.

- 8. Queues
  - \anchor transferElement_A_8_1 8.1 The TransferElement::_readQueue is a cppext::future_queue of type 'void' which exists in each transfer element.
  - \anchor transferElement_A_8_2 \anchor transferElement_data_transport_queue 8.2 For transfer elements with AccessMode::wait_for_new_data it usually is a deferred continuation queue of another future_queue which is transporting the data, called *implementation-specific data transport queue* throughout this document. The data type of this queue is implementation dependent.
  - \anchor transferElement_A_8_3 8.3 Common functionality like exception handling and waiting for new data is implemented on TransferElement::_readQueue.


### (*) Comments ###

- 5.4 The buffer is accessed by the read/write operatons and must not be changed at this time. As transfer elements are not thread safe (B.1) this means the application will either perform an operation or otherwise change the buffer ad libitum.
- 6.5 doReadTransferSynchonously() is currently called doReadTransfer(). This should be renamed.

## B. Behavioural specification ##

- 1. TransferElements are not thread safe

- 2. Data types [TODO]

- 3. Modes of transfers

  - 3.1 Read operations:
    - 3.1.1 The flag AccessMode::wait_for_new_data determines whether the transfer is initiated by the device side (flag is set) or not.
    - 3.1.2 If AccessMode::wait_for_new_data is not set, read operations
      - \anchor transferElement_B_3_1_2_1 3.1.2.1 obtain the <i>current</i> value of the process variable (if possible/applicable by synchronously communicating with the device) [\ref UnifiedTest_TransferElement_B_3_1_2_1 "U"],
      - 3.1.2.2 have no information whether the value has changed,
      - 3.1.2.3 behave identical whether read(), readNonBlocking() or readLatest() is called,
      - \anchor transferElement_B_3_1_2_4 3.1.2.4 readNonBlocking() and readLatest() always return true. [\ref testTransferElement_B_3_1_2_4 "T"]
    - 3.1.3 If AccessMode::wait_for_new_data is set
      - \anchor transferElement_B_3_1_3_1 3.1.3.1 read() blocks until new data has arrived, [\ref testTransferElement_B_3_1_3_1 "T"]
      - \anchor transferElement_B_3_1_3_2 3.1.3.2 readNonBlocking() does not block and instead returns whether new data has arrived or not, [\ref testTransferElement_B_3_1_3_2 "T"]
    - \anchor transferElement_B_3_1_4 3.1.4 readLatest() is merely a convenience function which calls readNonBlocking() until no more new data is available. [\ref testTransferElement_B_3_1_4 "T"]

  - 3.2 Write operations
    - 3.2.1 do not distingish on which end the transfer is initiated. The API allows for application-initiated transfers and is compatible with device-initiated transfers as well.
      - \anchor transferElement_B_3_2_1_2 3.2.1.2 It is guaranteed that the application buffer is still intact after calling TransferElement::write(). [\ref UnifiedTest_TransferElement_B_3_2_1_2 "U"]
    - \anchor transferElement_B_3_2_2 3.2.2 can optionally be "destructively", which allows the implementation to destroy content of the application buffer in the process. [\ref UnifiedTest_TransferElement_B_3_2_2 "U"]
      - 3.2.2.1 Applications can allow this optimisation by using writeDestructively() instead of write().
      - \anchor transferElement_B_3_2_2_2 3.2.2.2 Applications are not allowed to use the content of the application buffer after writeDestructively().\ref transferElement_comment_B_3_2_2_2 "(*)"
    - 3.2.3 return whether previous data has been lost, as reported by writeTransfer()/writeTransferDestructively() (c.f. \ref transferElement_B_7_2 "7.2").

- \anchor transferElement_B_4 4. Stages of an operation initiated by calling the public high level functions xxxYyy() (see. A.6.1) [\ref testTransferElement_B_4_order "T" (order of the stages)]
  - \anchor transferElement_B_4_1 4.1 preXxx(): calls doPreXxx() of the implementation to allow preparatory work before the actual transfer. doPreXxx() can be empty if nothing is to be done (*) [\ref testTransferElement_B_4_1 "T"]
  - 4.2 xxxTransferYyy():
    - \anchor transferElement_B_4_2_1 4.2.1 readTransfer() [\ref testTransferElement_B_4_2_1 "T"]
      - If wait_for_new_data is set, it waits until new data has been received and returns
      - If wait_for_new_data is not set, it calls doReadTransferSynchrously()
    - \anchor transferElement_B_4_2_2 4.2.2 readTransferNonBlocking() [\ref testTransferElement_B_4_2_2 "T"]
      - If wait_for_new_data is set, it returns immediately with the information whether new data has been received
      - If wait_for_new_data is not set, it calls doReadTransferSynchrously() and returns true
    - \anchor transferElement_B_4_2_3 4.2.3 writeTransferYyy() calls the corresonding doWriteTransferYyy() [\ref testTransferElement_B_4_2_3 "T"]
    - \anchor transferElement_B_4_2_4 4.2.4 Transfer implementations do not change the application buffer [\ref UnifiedTest_TransferElement_B_4_2_4 "U"]
  - \anchor transferElement_B_4_3 4.3 postXxx(): calls doPostXxx() of the implementation to allow follow-up work after the actual transfer. [\ref testTransferElement_B_4_3 "T"]
    - 4.3.1 In read transfers, doPostRead() is the only place where the application buffer may be changed (*).
    - \anchor transferElement_B_4_3_2 4.3.2 In write transfers, postWrite() updates the version number of the application buffer TransferElement::_versionNumber to the version number provided to the write() call, if no exception is (re-)thrown in doPostWrite() (cf. \ref transferElement_B_11_3 "B.11.3"). [\ref testTransferElement_B_4_3_2 "T"]

- \anchor transferElement_B_5 5. preXxx() and postXxx(), resp. doPreXxx() and doPostXxx(), are always called in pairs. (*)
  - \anchor transferElement_B_5_1 5.1 This holds even if exceptions (both ChimeraTK::logic_error and ChimeraTK::runtime_error, and also boost::numeric::bad_numeric_cast) are thrown (see 6). \ref transferElement_comment_B_5_1 "(*)" [\ref testTransferElement_B_5_1 "T"]
  - \anchor transferElement_B_5_2 5.2 The implementations of preXxx() and postXxx() ignore duplicate calls, such that a call to doPreXxx() is never followed by another call to doPreXxx() before doPostXxx() has been called, and vice versa. [\ref testTransferElement_B_5_2 "T"]

- \anchor transferElement_B_6 6. Exceptions thrown in doPreXxx(), doXxxTransferYyy() or received on the TransferElement::_readQueue (see \ref transferElement_A_8_1 "A.8.1") are caught and delayed until postXxx() by the framework. This ensures that preXxx() and postXxx() are always called in pairs
  - \anchor transferElement_B_6_1 6.1 If in preXxx() an exception is thrown, the corresponding xxxTransferYyy() is not called, instead directly postXxx() is called. [\ref testTransferElement_B_6_1 "T"]
  - \anchor transferElement_B_6_2 6.2 To ensure \ref  transferElement_B_6_1 "6.1" is guaranteed with decorators, the exception has to be caught and stored in the outermost decorator, i.e. in the public xxxYyy() which delegate to the transfers. [\ref testTransferElement_B_6_2 "T"]
  - \anchor transferElement_B_6_3 6.3 To ensure that the ApplicationCore ExeptionHandlingDecorator works in combination with other decorators, each decorator has to pass the stored exception to its target, and it has to be re-thrown in the doPostRead() of the layer where the exception originated (see \ref transferElement_C_2 "C.2")
  - \anchor transferElement_B_6_4 6.4 When an exception is finally thrown by a TransferElement, the application buffer must still be unchanged. \ref  transferElement_comment_B_6_4 "(*)" [\ref UnifiedTest_TransferElement_B_6_4 "U"]

- \anchor transferElement_B_7 7. Return values of xxxTransferYyy():
  - 7.1 readTransferNonBlocking() returns whether new data has been received (see 4.2.2)
  - \anchor transferElement_B_7_2 7.2 writeTransfer() and writeTransferDestructively() return whether data has been lost. If it returns true, previous data was rejected in the process of the transfer. It is always guaranteed that the data of the current transfer is not lost. \ref transferElement_comment_B_7_2 "(*)" [\ref testTransferElement_B_7_2 "T", \ref UnifiedTest_TransferElement_B_7_2 "U"]
  - \anchor transferElement_B_7_3 7.3 For read operations, the return value is passed on to postRead() (via updateDataBuffer), to allow the doPostXxx() implementations to decide the right actions. In case of readTransfer(), updateDataBuffer is set to true. [\ref testTransferElement_B_7_3 "T"]
  - \anchor transferElement_B_7_4 7.4 In case of an exception in either preRead() or readTransferYyy(), postRead() is called with updateDataBuffer = false because there was no successful transfer. [\ref testTransferElement_B_7_4 "T"]

- 8. Read operations with AccessMode::wait_for_new_data:
  - 8.1 Since the transfer is initiated by the device side in this case, the transfer is asynchronous to the read operation.
<<<<<<< HEAD
  - \anchor transferElement_B_8_2 8.2 The backend fills any received values into the \ref transferElement_A_8_2 "implementation-specific data transport queue", from which the read()/readNonBlocking() operations will obtain the value. [\ref testTransferElement_B_8_2 "T", \ref UnifiedTest_TransferElement_B_8_2 "U"]
    - \anchor transferElement_B_8_2_1 8.2.1 If the queue is full, the last written value will be overwritten. [\ref UnifiedTest_TransferElement_B_8_2_1 "U" (STILL INCOMPLETE)]
=======
  - \anchor transferElement_B_8_2 8.2 The backend fills any received values into the \ref transferElement_A_8_2 "implementation-specific data transport queue", from which the readTransfer()/readTransferNonBlocking() operations will obtain the value (via the TransferElement::_readQueue continuation). [\ref testTransferElement_B_8_2 "T" (without sub-points), \ref UnifiedTest_TransferElement_B_8_2 "U" (without sub-points)]
    - \anchor transferElement_B_8_2_1 8.2.1 If the queue is full, the last written value will be overwritten. [\ref UnifiedTest_TransferElement_B_8_2_1 "U"]
>>>>>>> 24d4068f
    - \anchor transferElement_B_8_2_2 8.2.2 The backend may fill a ChimeraTK::detail::DiscardValueException to the queue, which has the same effect on the application side as if no entry was filled to the queue. (*) [\ref testTransferElement_B_8_2_2 "T"]
    - 8.2.3 The continuation of the \ref transferElement_A_8_2 "implementation-specific data transport queue" stores the value so it is available in doPostRead(), where it is filled into the application buffer.
  - \anchor transferElement_B_8_3 8.3 Runtime errors like broken connections are reported by the backend by pushing ChimeraTK::runtime_error exceptions into the queue. The exception will then be obtained by the read operation in place of a value. [\ref UnifiedTest_TransferElement_B_8_3 "U" (first sentence), \ref testTransferElement_B_8_3 "T" (second sentence)]
  - \anchor transferElement_B_8_4 8.4 The backend ensures consistency of the value with the device, even if data loss may occur on the transport layer. If necessary, a heartbeat mechanism is implemented to correct any inconsistencies at regular intervals. [\ref UnifiedTest_TransferElement_B_8_4 "U"]
  - \anchor transferElement_B_8_5 8.5 For transfer elements which are created before the device has been opened (or after the device has seen an exception, see 9.) the backend makes sure that no data is filled into the  \ref transferElement_A_8_2 "implementation-specific data transport queue" until the device has successfully been opened and Device::activateAsyncRead() is called (*). Also no runtime_errors are sent. We call this *asyncronous read is not activated* for these transfer elements. [\ref UnifiedTest_TransferElement_B_8_5 "U"].
      - \anchor transferElement_B_8_5_1 8.5.1 When Device::activateAsyncRead() is called, the backend activates asyncronous read for all its transfer elements where AccessMode::wait_for_new_data is set (*) [\ref UnifiedTest_TransferElement_B_8_5_1 "U"].
        - \anchor transferElement_B_8_5_1_1 8.5.1.1 Each backend is responsible for activating asynchronous reads only on those TransferElements which it created. (cf. \ref transferElement_B_9_2_1 "9.2.1")
        - 8.5.1.2 Meta-backends like the LogicalNameMappingBackend delegate Device::activateAsyncRead() to all of their target backends, as they also delegate the creation of the TransferElements to their targets.
      - \anchor transferElement_B_8_5_2 8.5.2 In case the device does not send an initial value after the subscription, the accessor implementation must get an initial value synchronously and treat it as if it would have been received, i.e. push it to the queue. This must happen after the actual asynchronous sending has been turned on to make sure no update is missed. (*) [\ref UnifiedTest_TransferElement_B_8_5_2 "U"]
      - \anchor transferElement_B_8_5_3 8.5.3 If a transfer element is created while the device is opened and functional, the asynchronous read is activated automatically (incl. sending of the initial value). This happens even if there are other transfer elements which have the asynchronous read deactivated because they have been created before opening the device and Device::activateAsyncRead() has not been called yet. [\ref UnifiedTest_TransferElement_B_8_5_3 "U"]
      - 8.5.4 If Device::activateAsyncRead() is called while the device is not opened or has an error, this call has no effect. If it is called when no deactivated transfer element exists, this call also has no effect.
      - 8.5.5 Device::activateAsyncRead() does not throw any exceptions.
      - 8.5.6 When Device::activateAsyncRead() returns, it is not guaranteed that all initial values have been received already.
  - \anchor transferElement_B_8_6 8.6 Blocking TransferElement::read() calls can be interrupted by the application via TransferElement::interrupt().
    - \anchor transferElement_B_8_6_1 8.6.1 TransferElement::interrupt() places a boost::thread_interrupted exception into the \ref transferElement_A_8_2 "implementation-specific data transport queue". [\ref testTransferElement_B_8_6_1 "T"]
    - \anchor transferElement_B_8_6_2 8.6.2 This casues any read operation to complete immediately and throw the boost::thread_interrupted exception, after any unread data on the queue before the exception has been read normally. [\ref testTransferElement_B_8_6_2 "T"]
    - \anchor transferElement_B_8_6_3 8.6.3 The operation receiving the boost::thread_interrupted exception will also obey \ref transferElement_B_5 "5", i.e. postRead() is still called. [\ref testTransferElement_B_8_6_3 "T"]
    - \anchor transferElement_B_8_6_4 8.6.4 Calling TransferElement::interrupt() does not disturb the subsequent operation of the TransferElement. [\ref testTransferElement_B_8_6_4 "T"]
    - \anchor transferElement_B_8_6_5 8.6.5 Calling TransferElement::interrupt() without AccessMode::wait_for_new_data will cause a ChimeraTK::logic_error. [\ref testTransferElement_B_8_6_5 "T"]
    - \anchor transferElement_B_8_6_6 8.6.6 TransferElement::interrupt() is a virtual function which has to be implemented by all TransferElement implementations \ref transferElement_comment_B_8_6_6 "(*)". [\ref UnifiedTest_TransferElement_B_8_6_6 "U" (via high-level test)]
       - \anchor transferElement_B_8_6_6_1 8.6.6.1 Full implementations must implement it by calling TransferElement::interrupt_impl() with the \ref transferElement_A_8_2 "implementation-specific data transport queue" as argument. \ref transferElement_comment_B_8_6_6_1 "(*)"
       - \anchor transferElement_B_8_6_6_2 8.6.6.2 Decorator-like implementations must delegate the call to their target.\ref transferElement_comment_B_8_6_6_2 "(*)"

- \anchor transferElement_B_9 9. If one transfer element of a device has seen a ChimeraTK::runtime_error \ref transferElement_comment_B_9a "(*)", all other transfer elements of the same device must also be aware of this. \ref  transferElement_comment_B_9b "(*)"
  - \anchor transferElement_B_9_1 9.1 The transfer element which detects the ChimeraTK::runtime_error reports it to its TransferElement::_exceptionBackend by calling DeviceBackend::setException() \ref transferElement_comment_B_9_1 "(*)" (see \ref transferElement_B_9_2 "9.2") [\ref UnifiedTest_TransferElement_B_9_1 "U"]
    - \anchor transferElement_B_9_1_1 9.1.1 TransferElement::_exceptionBackend is set when the TransferElement is created by a backend by calling TransferElement::setExceptionBackend().
    - \anchor transferElement_B_9_1_2 9.1.2 Meta-backends like the LogicalNameMappingBackend replace the exceptionBackend so the exception reporting is re-directed to the meta-backend.
    - \anchor transferElement_B_9_1_3 9.1.3 TransferElement::setExceptionBackend() is virtual. Decorator-like TransferElements overload it so all target elements also get the correct exception backend.
    - \anchor transferElement_B_9_1_4 9.1.4 Decorators set their TransferElement::_exceptionBackend in the constructor to their target's _exceptionBackend. \ref transferElement_comment_B_9_1_4 "(*)"
  - \anchor transferElement_B_9_2 9.2 DeviceBackend::setException() triggers the actions described in \ref transferElement_B_9_3 "9.3", \ref transferElement_B_9_4 "9.4" and \ref transferElement_B_9_5 "9.5"
    - \anchor transferElement_B_9_2_1 9.2.1 Like for the activation of the asynchronous read (cf. \ref transferElement_B_8_5_1_1 "8.5.1.1"), each backend is only responsible for taking the actions in DeviceBackend::setException() for those TransferElements it created.
       Meta-backends like the LogicalNameMappingBackend delegate this call to all of their target backends, as they also delegated the creation.
    - \anchor transferElement_B_9_2_2 9.2.2 Further calls to DeviceBackend::setException() have no effect until Device::open() has successfully been called. [\ref UnifiedTest_TransferElement_B_9_2_2 "U"]
    - \anchor transferElement_B_9_2_3 9.2.3 Application code can call Device::setException() to trigger the exception state \ref transferElement_comment_B_9_2_3 "(*)"
  - \anchor transferElement_B_9_3 9.3 TransferElements with wait_for_new_data flag
    - \anchor transferElement_B_9_3_1 9.3.1 Each transfer element deactivates asynchronous reads so no further data is pushed into the \ref transferElement_A_8_2 "implementation-specific data transport queue" until open() has been called successfully in the backend (*) and Device::activateAsyncRead() has been called [\ref UnifiedTest_TransferElement_B_9_3_1 "U"]
    - \anchor transferElement_B_9_3_2 9.3.2 Exactly one ChimeraTK::runtime_error is pushed into the queue of *each* transfer elements of the backend with wait_for_new_data (*). This must happen after 9.3.1. to avoid race conditions. [\ref UnifiedTest_TransferElement_B_9_3_2 "U"]
    - 9.3.3 The first data on the queue after the exception is the initial value sent when calling Device::activateAsyncRead() (see 8.5.2).
    - 9.3.4 The backend makes sure 9.3.2 is finished for each TransferElement before a call to Device::activateAsyncRead() re-activates its asynchronous transfer again (*).
  - \anchor transferElement_B_9_4 9.4 TransferElements without wait_for_new_data
     - \anchor transferElement_B_9_4_1 9.4.1 Each call to doReadTransferSynchonously() throws a ChimeraTK::runtime error until open() has been called successfully. [\ref UnifiedTest_TransferElement_B_9_4_1 "U"]
  - \anchor transferElement_B_9_5 9.5 Write operations throw a ChimeraTK::runtime error in doWriteTrasferYyy() until open() has been called successfully. [\ref UnifiedTest_TransferElement_B_9_5 "U"]

- \anchor transferElement_B_10 10. Removed. Became part of 9.

- 11. A VersionNumber object is attached to each data transfer.
  - 11.1 VersionNumber objects
    - 11.1.1 can be stricly ordered by their time of creation within the application (process lifetime) using the C++ comparison operators (<, ==, > etc.),
    - 11.1.2 additionaly contain a std::chrono::system_clock timestamp which allows to weakly order the objects even across applications/processes,
    - 11.1.3 are copyable, and
    - 11.1.4 can be initiallised with a {nullptr} which yields a special instance that sorts before all normal instances. All {nullptr} constructed objects are equal (==).
    - 11.1.5 The default constructor creates a new VersionNumber which is larger than all previously created VersionNumbers in a thread safe way.
  - 11.2 VersionNumber objects are used
    - \anchor transferElement_B_11_2_1 11.2.1 to determine which data is older \ref transferElement_comment_B_11_2_1 "(*)", as needed e.g. by bidirectional process variable implementations [\ref UnifiedTest_TransferElement_B_11_2_1 "U"], and
    - \anchor transferElement_B_11_2_2 11.2.2 to build a consistent data set from multiple TransferElements (see DataConsistencyGroup). This requires the data sources (e.g. backend implementations) to attach the same VersionNumber to different TransferElements if the data is consistent. [\ref UnifiedTest_TransferElement_B_11_2_2 "U" (STILL INCOMPLETE)]
    - 11.2.3 From the previous two points it follows that backend implementations must create a new VersionNumber for all data that is received or read, or associcate a known version number according to \ref transferElement_B_11_2_2 "11.2.2"
  - \anchor transferElement_B_11_3 11.3 The VersionNumber of the last successfully written/read data of a TransferElement can be obtained through TransferElement::getVersionNumber() (cf. \ref transferElement_B_4_3_2 "B.4.3.2"). [\ref testTransferElement_B_11_3 "T"]
  - 11.4 The VersionNumber for a transfer is given as an optional argument to TransferElement::write() resp. TransferElement::writeDestructively(). If the argument is missing, a new VersionNumber is generated.
    - \anchor transferElement_B_11_4_1 11.4.1 The VersionNumber passed to the write call must be greater or equal to the one returned by TransferElement::getVersionNumber() of the same TransferElement, otherwise a ChimeraTK::logic_error is thrown by the TransferElement base class. Write calls on different instances of TransferElement (say `a` and `b`) do not need to follow this rule, i.e. `a->write(v1); b->write(v2);` is allowed even if `v2 < v1` \ref transferElement_comment_B_11_4_1 "(*)". [\ref testTransferElement_B_11_4_1 "T"]
    - \anchor transferElement_B_11_4_2 11.4.2 The VersionNumber is passed on to the TransferElement implementation via the calls TransferElement::doPreWrite(), TransferElement::doWriteTransfer() resp. TransferElement::doWriteTransferDestructively() and TransferElement::doPostWrite(), after the precondition 11.4.1 has been checked. [\ref testTransferElement_B_11_4_2 "T"]
  - \anchor transferElement_B_11_5 11.5 If a transfer was not successful (exception has been thrown), the VersionNumber returned by TransferElement::getVersionNumber() does not change (cf.  \ref transferElement_B_6_4 "B.6.4"). [\ref testTransferElement_B_11_5 "T"]
  - \anchor transferElement_B_11_6 11.6 Before the first successful transfer, TransferElement::getVersionNumber() always returns the {nullptr} constructed VersionNumber. [\ref testTransferElement_B_11_6 "T", \ref UnifiedTest_TransferElement_B_11_6 "U"]
  - \anchor transferElement_B_11_7 11.7 *To be decided if we only allow 11.7.2:* Bi-directional variables
    - \anchor transferElement_B_11_7_1 11.7.1 *either* do not guarantee that consecutive calls to TransferElement::getVersionNumber() always return a VersionNumber that is equal or greater than the one from the previous call \ref transferElement_comment_B_11_7_1 "(*)"
    - \anchor transferElement_B_11_7_2 11.7.2 *or* discard values with lower version numbers \ref transferElement_comment_B_11_7_2 "(*)"

- 12. TransferGroup
  - 12.1 TransferGroups are only allowed for TransferElements without AccessMode::wait_for_new_data.
  -  [TODO]

- 13. ReadAnyGroup [TODO]

- 14. DataConsistencyGroup [TODO]

- 15. AccessModeFlags
  - 15.1 The TransferElement has a protected object TransferElement::_accessModeFlags.
  - \anchor transferElement_B_15_2 15.2 It can be read via TransferElement::getAccessModeFlags(). [\ref testTransferElement_B_15_2 "T"]
  - \anchor transferElement_B_15_3 15.3 It is set through a constructor argument of TransferElement. [\ref testTransferElement_B_15_3 "T"]
    - \anchor transferElement_B_15_3_1 15.3.1 The constructor argument does not have a default value. It must be set correctly by the TransferElement implementation in their constructor. [\ref testTransferElement_B_15_3_1 "T"]

- \anchor transferElement_B_16 16. This section will be moved from \ref transferElement_C_2 "C.2"

### New in RC 10. NOT REVIEWED YET! ###

- 16. TransferElement::replaceTransferElement()
  - 16.1 TransferElement::replaceTransferElement() checks that TransferElement::_exceptionBackend is identical before replacing anything.


### (*) Comments ###
- \anchor transferElement_comment_B_3_2_2_2 \ref transferElement_B_3_2_2_2 "3.2.2.2" The optimisation is still optional, backends are allowed to not make use of it. In this case, the content of the application buffer will be intact after writeDestructively(). Applications still are not allowed to use the content of the application buffer after writeDestructively().


- 4.1 preXxx() is part of the operation, not of the actual transfer. In case of reads with AccessMode::wait_for_new_data the transfer is asynchronously initiated by the device and not connected to the operation. Hence backend implementations usually have an empty doPreWrite(), but decorator-like implementations still can use it to execute preparatory tasks.

- 4.3.1 In write operations the buffer might be swapped out in doPreWrite() and swapped back in doPostWrite() to restore it for non-destructive write operations to avoid copying of large arrays.

- 5. Reason: It might be that the user buffer has to be swapped out during the transfer (while taking away the ownership of the calling code), and this must be restored in the postXxx action.

-  \anchor transferElement_comment_B_5_1 \ref transferElement_B_5_1 "5.1" The boost::thread_interrupted exception, which is thrown internally as described in \ref transferElement_B_8_6 "8.6", is treated equally.

- \anchor transferElement_comment_B_6_4 \ref transferElement_B_6_4 "6.4" This means that implementations which raise boost::numeric::bad_numeric_cast in their doPostRead() implementation must make sure that the data buffer is either not toched as long as exceptions can occur, or that it is restored in case of an exception.

- \anchor transferElement_comment_B_7_2 \ref transferElement_B_7_2 "7.2" Usually, writes are implemented as synchronous transfers, in which case no previous data can be lost. In case of asynchronous write transfers (as e.g. implemented in the ControlSystemAdapter's ProcessArray), the implementation must ensure the specified behaviour e.g. by using cppext::future_queue::push_overwrite() or a similar functionality. Please keep in mind that the return value of cppext::future_queue::push_overwrite() does not guarantee which data is lost *only* if concurrent push_overwrite() calls are executed in a multi-producer environment. TransferElements are not thread safe anyway, hence push_overwrite() will always overwrite old data in this context.

- 8.2.2 This allows to discard values inside a continuation of a cppext::future_queue. It is used e.g. by the ControlSystemAdapter's BidirectionalProcessArray. [TBD: It could be replaced by a feature of the cppext::future_queue allowing to reject values in continuations...]

- 8.5 Device::open() does not automatically activate the asyncronous sending because the device might need some initalisation setting to produce valid data (for example setting the correct ADC range). By delaing the activation of asyncronous reads the application has the possibility to do the initialisation before the first data is being send, and can avoid invalid initial values on the process variables.
- 8.5.1 Conceptually activating an asyncronous read is like subscribing a variable, and deactivating it is like unsubscribing a variable in a publish-subscribe pattern. The actual implementation depends on the details of the protocols.
- 8.5.2 As the asynchonous mechanism and a synchronous read are two idependent channels there are potential race condition, depending on the exact protocol.
  The backend has to avoid this if possible. If it cannot be avoided, the implementation must make sure that the last value in the queue is the newest value, and this is not dopped or missed, even if the values before are not in order or send twice.

- \anchor transferElement_comment_B_8_6_6 \ref transferElement_B_8_6_6 "8.6.6" The current default implementation in the TransferElement base class is always throwing a ChimeraTK::logic_error to inform the programmer that the function has to be overridden for all implementations with wait_for_new_data.
- \anchor transferElement_comment_B_8_6_6_1 \ref transferElement_B_8_6_6_1 "8.6.6.1" This requirement is merely a work-around for not knowing the type of the \ref transferElement_data_transport_queue "implementation-specific data transport queue" in the TransferElement/NDRegisterAccessor base classes. It is planned to change this, in which case interrupt() may be implemented in one of the base classes. Hence, no additional, backend-specific code may be placed in the implementation now.
- \anchor transferElement_comment_B_8_6_6_2 \ref transferElement_B_8_6_6_2 "8.6.6.2" This is already implemented in the NDRegisterAccessorDecorator base class.

- \anchor transferElement_comment_B_9a \ref transferElement_B_9 "9." The ChimeraTK::runtime_error is the only exception that conceptually is recoverable. This is done by calling DeviceBackend::open(). Other exceptions are not recoverable by the running application:
  - ChimeraTK::logic_error is a programming or configuration mistake.
  - The boost::numeric::bad_numeric_cast conceptually also is a logical error (wrong data type) which only shows at run time when the data is overflowing.
  - The boost::thread_interrupted is thrown when TransferElement::interrupt() is called. It means that a blocking read() has been interrupted on request. It is not an error and hence there is nothing to recover.
- \anchor transferElement_comment_B_9b \ref transferElement_B_9 "9." It does not matter if the exception occured in an asynchronous or synchronous read, or in a write operation.
- \anchor transferElement_comment_B_9_1 \ref transferElement_B_9_1 "9.1" It depends on the implementation whether the backend already has done 9.3 and 9.4 when the transfer elements first sees the exeption and then reports it back again via DeviceBackend::setException(), or if it only happend in that function. The important part is that meta-backends and the user application can trigger this situation (see \ref transferElement_B_9_2_1 "9.2.1" and \ref transferElement_B_9_2_3 "9.2.3")
- \anchor transferElement_comment_B_9_1_4 \ref transferElement_B_9_1_4 "9.1.4" This functionality is already implemented in the NDRegisterAccessorDecorator base class. It does not apply for decorator-like TransferElements which are created by meta-backends. They have to set their own and their target's _exceptionBackend to the meta-backend (c.f. \ref transferElement_B_9_1_2 "9.1.2").
- \anchor transferElement_comment_B_9_2_3 \ref transferElement_B_9_2_3 "9.2.3" For instance a watchdog which monitors a reference register to detect firmware reboots that is not seen on the transport layer can trigger the exception state to inhibit asynchronous transfers while running a recovery procedure.
- 9.3.1 Open can be called again on an already opened backend to start error recovery.
- 9.3.2 If an asynchronous read transfer is the first one to detect the exception, the implementation must make sure that it is only pushed once into the queue, and informing "all" transfer elememnts with wait_for_new data does not send it again if it was already put into the queue.
- 9.3.4 Avoid race conditions here. The call to Device::activateAsyncRead() usually is done from a different thread than the transfer which caused the exception.


- \anchor transferElement_comment_B_11_2_1 \ref transferElement_B_11_2_1 "11.2.1" This means the version number has to be created as soon as data is received, for instance in the receiver thread of a TransferElement with AccessMode::wait_for_new_data, and not in the doPostRead() of the read() operation.

- \anchor transferElement_comment_B_11_4_1 \ref transferElement_B_11_4_1 "11.4.1" Smaller version numbers on later write calls of a different instance can conceptionally not be avoided if the instances are used by different, unsynchronised threads. Even within the same thread, the information written to different instances can come from different sources and hence might have independent version numbers.

- \anchor transferElement_comment_B_11_7_1 \ref transferElement_B_11_7_1 "11.7.1" If a write call is done there might be older data in the read queue, which results in a lower version number once a read is called.
- \anchor transferElement_comment_B_11_7_2 \ref transferElement_B_11_7_2 "11.7.2" The BiDirectionalProcessArray is implemented like this.


## C. Requirements for all implementations (full and decorator-like) ##

- 1. Other exceptions than ChimeraTK::logic_error, ChimeraTK::runtime_error and boost::numeric::bad_numeric_cast are not allowed to be thrown or passed through at any place under any circumstance (unless of course they are guaranteed to be caught before they become visible to the application, like the detail::DiscardValueException). The framework (in particular ApplicationCore) may use "uncatchable" exceptions in some places to force the termination of the application. Backend implementations etc. may not do this, since it would lead to uncontrollable behaviour.
- \anchor transferElement_C_2 2. **This section wil be moved to** \ref transferElement_B_16 "B.16".

  In doPostXxx no new ChimeraTK::runtime_error or ChimeraTK::logic_error are thrown. Exceptions that were risen in doPreXxx or doXxxTransferYyy, or that were received from the queue (see B.8.3) are rethrown. \ref transferElement_comment_C_2 "(*)"
  - \anchor transferElement_C_2_1 \anchor transferElement_B_16_1 2.1 The TransferElement base class stores the caught exceptions in TransferElement::_activeException. [\ref testTransferElement_B_16_1 "T"]
  - \anchor transferElement_C_2_2 \anchor transferElement_B_16_2 2.2 postXxx() is re-throwing the exception after delegating to doPostXxx(). [\ref testTransferElement_B_16_2 "T"]
  - \anchor transferElement_C_2_3 \anchor transferElement_B_16_3 2.3 Decorators delegate the TransferElement::_activeException to their target using TransferElement::setActiveException(). If the decorator's _activeException is not nullptr, the targets _activeException is replaced by it, and the decorator's _activeException, which is handed by reference, is set to nullptr \ref transferElement_comment_C_2_3a "(*)". The target is now responsible for handling the exception. If the decorator's _activeException already is nullptr, setActiveException() has no effect, so an active exception in the target is not overwritten \ref transferElement_comment_C_2_3b "(*)". \ref transferElement_comment_C_2_3c "(*)"  [\ref testTransferElement_B_16_3 "T" (only setActiveException())]
    - 2.3.1 Decorators which are throwing themselves in doPreXxx(), before delegating to the target preXxx(), remember this. If they did throw in doPreXxx(), then in doPostXxx() they do not call setActiveException() of the target and do not delegate to postXxx(). The exception is then re-thrown by the decorator's postXxx().

- 3. ChimeraTK::runtime_error in principle are recoverable. It is thrown, if the device (including the communication link) does not behave as expected. A later call to the same function (after the recovery has been triggered, cf. \ref transferElement_B_9_3_1 "B.9.3.1" resp. \ref transferElement_B_9_4_1 "B.9.4.1") must be able to succeed (for instance if a network outage has been resolved).
   ChimeraTK::runtime_error may only be thrown in
  - 3.1 doXxxTransferYyy(). It is the only exception that can occur in this function
  - 3.2 TransferElement::isReadable(), TransferElement::isWriteable() or TransferElement::isReadOnly() if there is no map file or such, and it needs to be determined from the running device.
  - 3.3 doPreXxx(), if the information returned by the functions in 3.2 is not yet available and needs to be determined from the running device.

- \anchor transferElement_C_4 4. boost::numeric::bad_numeric_cast may only be thrown in
  - 4.1 TransferElement::doPreWrite()
  - 4.2 TransferElement::doPostRead(), but only if updateDataBuffer == true
  - 4.3 This exception can in principle be avoided by chosing a user data type that can fit the data without overflow when reading, or small enough so the process variable can hold the data without overflow when writing. New implementations should not throw this exception. Instead a check should be done in the constructor and a ChimeraTK::logic_error should be thrown (see 5.2.4).

- 5. ChimeraTK::logic_error must follow strict conditions. It is thrown, if the application (including its configuration files) does not behave as expected.
  - 5.1 logic_errors must be deterministic. They must always be avoidable by calling the corresponding test functions before executing a potentially failing action (*), and must occur if the logical condition is not fulfilled and the function is called anyway.
  - \anchor transferElement_C_5_2 5.2 Any logic_error must be thrown as early as possible \ref transferElement_comment_C_5_2 "(*)". They are thrown **if and only if** one of the following conditions are met:
    - 5.2.1 A register does not exists my that name
<<<<<<< HEAD
      - 5.2.1.1 Can be checked in the catalogue (*)
      - \anchor transferElement_C_5_2_1_2 5.2.1.2 Thrown in the constructor if possible (*), otherwise in doPreXxx(), isReadable(), isWriteable() and isReadOnly(). [\ref UnifiedTest_TransferElement_C_5_2_1_2 "U"]
    - 5.2.2 The size or dimension of the requested TransferElement is too large (*)
      - 5.2.2.1 Can be checked in the catalogue.
      - \anchor transferElement_C_5_2_2_2 5.2.2.2 Thrown in the constructor if possible, otherwise in doPreXxx(). [\ref UnifiedTest_TransferElement_C_5_2_2_2 "U"]
    - 5.2.3 The wrong AccessMode flags are provided
      - 5.2.3.1 Can be checked in the catalogue.
      - \anchor transferElement_C_5_2_3_2 5.2.3.2 Thrown in the constructor if possible, otherwise in doPreXxx(), isReadable(), isWriteable() and isReadOnly(). [\ref UnifiedTest_TransferElement_C_5_2_3_2 "U"]
    - 5.2.4 The requested user data type is too small to hold the data without range overflow when reading, or too big when writing (*)
      - 5.2.4.1 ToDo: cannot be checked in the catalogue to a sufficient degree
      - 5.2.4.2 Thrown in the constructor if possible, otherwise in doPreXxx()
    - 5.2.5 A read/write operation is started while the backend is still closed
      - 5.2.5.1 Check with DeviceBackend::isOpen().
      - \anchor transferElement_C_5_2_5_2 5.2.5.2 Thrown in doPreXxx() (*) [\ref UnifiedTest_TransferElement_C_5_2_5_2 "U"]
=======
      -  \anchor transferElement_C_5_2_1_1 5.2.1.1 Can be checked in the catalogue \ref transferElement_comment_C_5_2_1_1 "(*)"
      - 5.2.1.2 Thrown in the constructor.
    - \anchor transferElement_C_5_2_2 5.2.2 The size or dimension of the requested TransferElement is too large \ref transferElement_comment_C_5_2_2 "(*)"
      - 5.2.2.1 Can be checked in the catalogue.
      - 5.2.2.2 Thrown in the constructor.
    - 5.2.3 The wrong AccessMode flags are provided
      - 5.2.3.1 Can be checked in the catalogue.
      - 5.2.3.2 Thrown in the constructor.
    - \anchor transferElement_C_5_2_4 5.2.4 The requested user data type is too small to hold the data without range overflow when reading \ref transferElement_comment_C_5_2_4 "(*)".
      - 5.2.4.1 ToDo: cannot be checked in the catalogue to a sufficient degree
      - 5.2.4.2 Thrown in the constructor.
    - \anchor transferElement_C_5_2_5 5.2.5 A read/write operation is started while the backend is still closed [\ref UnifiedTest_TransferElement_C_5_2_5_syncRead "U", \ref UnifiedTest_TransferElement_C_5_2_5_asyncRead "U", \ref UnifiedTest_TransferElement_C_5_2_5_write "U"]
      - 5.2.5.1 Check with DeviceBackend::isOpen().
      - \anchor transferElement_C_5_2_5_2 5.2.5.2 Thrown in doPreXxx() \ref transferElement_comment_C_5_2_5_2 "(*)".
>>>>>>> 24d4068f
    - 5.2.6 A read operation is executed on a transfer element that cannot be read
      - 5.2.6.1 Check with TransferElement::isReadable().
      - \anchor transferElement_C_5_2_6_2 5.2.6.2 Thrown in doPreRead() [\ref UnifiedTest_TransferElement_C_5_2_6_2 "U"]
    - 5.2.7 A write operation is executed on a transfer element that cannot be written
      - 5.2.7.1 Check with TransferElement::isWriteable() or TransferElement::isReadOnly()
      - \anchor transferElement_C_5_2_7_2 5.2.7.2 Thrown in doPreWrite() [\ref UnifiedTest_TransferElement_C_5_2_7_2 "U"]
  - 5.3 The information mentioned in 5.2 which determines whether a ChimeraTK::logic_error is thrown is considered to be constant under normal circumstances. Only when open() is called (either for the first time or to recover form a ChimeraTK::runtime_error) the information might change and applications are expected to check it again.
    - \anchor transferElement_C_5_3_1 5.3.1 If a device is changing this information on its own (e.g. makes a register read-only which was readable before), and the application hence performes an operation which is no longer possible, a ChimeraTK::runtime_error must be thrown (unexpected behaviour of the device). \ref transferElement_comment_C_5_3_1 "(*)"
  - 5.4 Remarks about how to follow these rules:
    - 5.4.1 If there is an error in the map file and the backend does not want to fail on this in backend creation, the register must be hidden from the catalogue.

### (*) Comments ###
- \anchor transferElement_comment_C_2 \ref transferElement_C_2 "2." This concerns all exceptions that were caught, not only ChimeraTK::runtime_error and ChimeraTK::logic_error.
- \anchor transferElement_comment_C_2_3a \ref transferElement_C_2_3 "2.3" It is important that after calling the target's setActiveException(), the decorator has a nullptr in its _activeException. This is for instance required if the target is the ApplicationCore::ExceptionHandlingDecorator. It suppresses the exception and then the outer layers must not throw any more.
- \anchor transferElement_comment_C_2_3b \ref transferElement_C_2_3 "2.3" Notice that if both the decorator and the target TransferElement have an active exception, the exception in the target is replaced. This is intentional. It can only happen if the same low level TransferElement is used by several high level elements in a TransferGroup. In this case the tranfer had not been executed because the high level elements had already seen the exception in preXxx, and the exception in the target can only be the exception which had been put in by another high level element in its doPostXxx, and thus has already been thrown.
- \anchor transferElement_comment_C_2_3c \ref transferElement_C_2_3 "2.3" This behaviour is implemented in doPostXxx() of the NDRegisterAccessorDecorator base class, which is usually called by decorator implementations.
- 5.1 Test functions do not yet exist for everything. This needs to be changed!
- \anchor transferElement_comment_C_5_2 \ref transferElement_C_5_2 "5.2" Especially no logic_error must be thrown in doXxxTransferYyy() or doPostXxx(). All tests for logical consistency must be done in doPreXxx() latest.
- \anchor transferElement_comment_C_5_2_1_1 \ref transferElement_C_5_2_1_1  "5.2.1.1" It is legal to provide "hidden" registers not present in the catalogue, but a register listed in the catalogue must always work.
- \anchor transferElement_comment_C_5_2_2 \ref transferElement_C_5_2_2  "5.2.2" This also includes that the offset in a one dimensional case is so large that there are not enough elements left to provide the requested data.
- \anchor transferElement_comment_C_5_2_4 \ref transferElement_C_5_2_4 "5.2.4" Some backends currenty throw a boost::numeric::bad_numeric_cast instead as described in \ref transferElement_C_4 "4".
- \anchor transferElement_comment_C_5_2_5_2 \ref transferElement_C_5_2_5_2 "5.2.5.2" The generic tests if a backend is opened, or if an accessor readable or writeable are intentionally not implemented in TransferElement because they would invovle additional virtual function calls. To avoid these each implementation has to implement the checks in doPreXxx().
- \anchor transferElement_comment_C_5_3_1 \ref transferElement_C_5_3_1 "5.3.1" To recover from the ChimeraTK::runtime_error, the application must call open(). At that point, the information is allowed to be changed. If the application fails to recheck the information, a retry of the failed operation will result in a ChimeraTK::logic_error. This behaviour follows the requirement to throw logic_errors only in doPreXxx(): if during a transfer the backend discovers that the operation is no longer allowed, a runtime_error must be thrown.

## D. Requirements for full implementations (e.g. in backends) ##

- 1. If AccessMode::wait_for_new_data is specified:
- \anchor transferElement_D_1_1 1.1 As the *implementation-specific data transport queue* has to work with push_overwrite and push_overwrite_exception, it has to have a minimum length of 2.
  - 1.2 TransferElement::_readQueue is initialised in the constructor. [TBD: Allow setting the queue length through the public API?]
  - 1.3 *implementation-specific data transport queue* is pushed whenever new data has arrived. If important for the implementation, the return value of cppext::future_queue::push_overwrite() will tell whether data has been discarded (*).
  - \anchor transferElement_D_1_4 1.4 In case an exception is detected during an asychronous transfer (for instance in a separate thread), the exception must be pushed to the *implementation-specific data transport queue* so it can be received through the TransferElement::_readQueue \ref transferElement_comment_D_1_4 "(*)". The TransferElement implementation will then make sure that the exception is properly rethrown in postRead (just like for synchronous transfers).

- 2. In doPostRead() the whole application buffer (data buffer and meta data) must be updated together if updateDataBuffer is true and there was no exception, or not at all in all other cases.

### (*) Comments ###

- 1.3 Either the currently pushed data or older data on the queue might be discarded. In any case there will be one fewer read operation because the number of entries in the queue could not be increased because it was full.

- \anchor transferElement_comment_D_1_4 \ref transferElement_D_1_4 "1.4" All data and exceptions must be pushed into the data transport queue. As TransferElement::_readQueue is a deferred continuation queue, a pop_wait() is waiting for data on the original queue and does not see that something has been but into the deferred queue.

## E. Requirements for decorator-like implementations ##

- 1. If AccessMode::wait_for_new_data is specified, TransferElement::_readQueue is initialised in the constructor with a copy of the readQueue of the target TransferElement.
  - 1.1 Decorator-like implementations with multiple targets must provide a readQueue e.g. by using cppext::future_queue::when_any() or cppext::future_queue::when_all().

- 2. All functions doPreXxx, doXxxTransferYyy and doPostXxx must delegate to their non-do counterparts (preXxx, xxxTransferYyy and postXxx). Never delegate to the do... of the target implementation functions directly.

- 3. If a function of the same instance should be called, e.g. if doWriteTransferDestructively() should redirect to doWriteTransfer(), or if doPostRead() should call doPostRead() of a base class, call to do-version of the function. This is merely to avoid code duplication, hence the surrounding logic of the non-do function is not wanted here.

- 4. Decorators must merely delegate doXxxTransferYyy, never add any functionalty there. Reason: TransferGroup might effectively bypass the decorator implementation of these functions.

- 5. All real decorators are in fact decorators of NDRegisterAccessors<USER_TYPE>. Each decoration level contains one NDRegisterAccessors<USER_TYPE>::buffer_2D. The
     decorator implementation must make sure that its buffer is correctly synchronised with the target's buffer.(*)

- 6. TransferElement::_versionNumber and  TransferElement::_dataValitiy are also part of the applicaton buffer. They also must be synchronised.
  - 6.1 When reading, TransferElement::_versionNumber and  TransferElement::_dataValidity have to be copied over in doPostRead(), after a delegating to the target postRead() and only if there has been no exception.
    -  \anchor transferElement_E_6_1_1 6.1.1 Decorators then must always copy the meta data from their target, even if updateDataBuffer is false and NDRegisterAccessors<USER_TYPE>::buffer_2D is not updated. \ref transferElement_comment_E_6_1_1 "(*)"
  - 6.2 When writing, TransferElement::_dataValidity has to be copied to the target in doPreWrite() before delegating. Do **not** manually synchonise the version number. This is done by the TransferElement base
     class in postWrite according to  \ref transferElement_B_4_3_2 "B.4.3.2".

### (*) Comments ###

- 5. The NDRegisterAccessorDecorator base class already contains an implementation which does this in doPreXxx() and doPostXxx(). You usually call it from the Decorators implementation, as mentioned in 3.
- \anchor transferElement_comment_E_6_1_1 \ref transferElement_E_6_1_1 "6.1.1" This is required for by the ApplicationCore::ExceptionHandlingDecorator, which suppresses exceptions, but requires the meta data to be updated without changing the data buffer.

## F. Implementation in the framework (e.g. class TransferElement itself)

**Note:** This section is biased by the current implementation and mostly lists parts that needs to be changed!


- 4. ApplicationCore

  - 4.1 For the TestableModeAccessorDecorator: TransferElement::transferFutureWaitCallback() does no longer exist. Instead preRead() will now be called. In case of readAny, multiple calls to preRead() on different accessors will be made on the first call to readAny - the decorator has to deal with that properly.


*/

} // end of namespace ChimeraTK<|MERGE_RESOLUTION|>--- conflicted
+++ resolved
@@ -1,11 +1,7 @@
 // put the namespace around the doxygen block so we don't have to give it all the time in the code to get links
 namespace ChimeraTK {
 /**
-<<<<<<< HEAD
-\page spec_TransferElement Technical specification: TransferElement V1.0RC10WIP !! Based on RC8! RC9 is not in yet !!
-=======
-\page spec_TransferElement Technical specification: TransferElement V1.0RC9
->>>>>>> 24d4068f
+\page spec_TransferElement Technical specification: TransferElement V1.0RC10WIP !! Based on RC9.
 
 > **This is a release candidate in implementation. The official V1.0 release will be done once the implementation is ready and we know that the specified behavious is working as intended.**
 
@@ -149,13 +145,8 @@
 
 - 8. Read operations with AccessMode::wait_for_new_data:
   - 8.1 Since the transfer is initiated by the device side in this case, the transfer is asynchronous to the read operation.
-<<<<<<< HEAD
-  - \anchor transferElement_B_8_2 8.2 The backend fills any received values into the \ref transferElement_A_8_2 "implementation-specific data transport queue", from which the read()/readNonBlocking() operations will obtain the value. [\ref testTransferElement_B_8_2 "T", \ref UnifiedTest_TransferElement_B_8_2 "U"]
+  - \anchor transferElement_B_8_2 8.2 The backend fills any received values into the \ref transferElement_A_8_2 "implementation-specific data transport queue", from which the readTransfer()/readTransferNonBlocking() operations will obtain the value (via the TransferElement::_readQueue continuation). [\ref testTransferElement_B_8_2 "T", \ref UnifiedTest_TransferElement_B_8_2 "U"]
     - \anchor transferElement_B_8_2_1 8.2.1 If the queue is full, the last written value will be overwritten. [\ref UnifiedTest_TransferElement_B_8_2_1 "U" (STILL INCOMPLETE)]
-=======
-  - \anchor transferElement_B_8_2 8.2 The backend fills any received values into the \ref transferElement_A_8_2 "implementation-specific data transport queue", from which the readTransfer()/readTransferNonBlocking() operations will obtain the value (via the TransferElement::_readQueue continuation). [\ref testTransferElement_B_8_2 "T" (without sub-points), \ref UnifiedTest_TransferElement_B_8_2 "U" (without sub-points)]
-    - \anchor transferElement_B_8_2_1 8.2.1 If the queue is full, the last written value will be overwritten. [\ref UnifiedTest_TransferElement_B_8_2_1 "U"]
->>>>>>> 24d4068f
     - \anchor transferElement_B_8_2_2 8.2.2 The backend may fill a ChimeraTK::detail::DiscardValueException to the queue, which has the same effect on the application side as if no entry was filled to the queue. (*) [\ref testTransferElement_B_8_2_2 "T"]
     - 8.2.3 The continuation of the \ref transferElement_A_8_2 "implementation-specific data transport queue" stores the value so it is available in doPostRead(), where it is filled into the application buffer.
   - \anchor transferElement_B_8_3 8.3 Runtime errors like broken connections are reported by the backend by pushing ChimeraTK::runtime_error exceptions into the queue. The exception will then be obtained by the read operation in place of a value. [\ref UnifiedTest_TransferElement_B_8_3 "U" (first sentence), \ref testTransferElement_B_8_3 "T" (second sentence)]
@@ -318,37 +309,20 @@
   - 5.1 logic_errors must be deterministic. They must always be avoidable by calling the corresponding test functions before executing a potentially failing action (*), and must occur if the logical condition is not fulfilled and the function is called anyway.
   - \anchor transferElement_C_5_2 5.2 Any logic_error must be thrown as early as possible \ref transferElement_comment_C_5_2 "(*)". They are thrown **if and only if** one of the following conditions are met:
     - 5.2.1 A register does not exists my that name
-<<<<<<< HEAD
-      - 5.2.1.1 Can be checked in the catalogue (*)
-      - \anchor transferElement_C_5_2_1_2 5.2.1.2 Thrown in the constructor if possible (*), otherwise in doPreXxx(), isReadable(), isWriteable() and isReadOnly(). [\ref UnifiedTest_TransferElement_C_5_2_1_2 "U"]
-    - 5.2.2 The size or dimension of the requested TransferElement is too large (*)
+      -  \anchor transferElement_C_5_2_1_1 5.2.1.1 Can be checked in the catalogue \ref transferElement_comment_C_5_2_1_1 "(*)"
+      - \anchor transferElement_C_5_2_1_2 5.2.1.2 Thrown in the constructor. [\ref UnifiedTest_TransferElement_C_5_2_1_2 "U"]
+    - \anchor transferElement_C_5_2_2 5.2.2 The size or dimension of the requested TransferElement is too large \ref transferElement_comment_C_5_2_2 "(*)"
       - 5.2.2.1 Can be checked in the catalogue.
-      - \anchor transferElement_C_5_2_2_2 5.2.2.2 Thrown in the constructor if possible, otherwise in doPreXxx(). [\ref UnifiedTest_TransferElement_C_5_2_2_2 "U"]
+      - \anchor transferElement_C_5_2_2_2 5.2.2.2 Thrown in the constructor. [\ref UnifiedTest_TransferElement_C_5_2_2_2 "U"]
     - 5.2.3 The wrong AccessMode flags are provided
       - 5.2.3.1 Can be checked in the catalogue.
-      - \anchor transferElement_C_5_2_3_2 5.2.3.2 Thrown in the constructor if possible, otherwise in doPreXxx(), isReadable(), isWriteable() and isReadOnly(). [\ref UnifiedTest_TransferElement_C_5_2_3_2 "U"]
-    - 5.2.4 The requested user data type is too small to hold the data without range overflow when reading, or too big when writing (*)
-      - 5.2.4.1 ToDo: cannot be checked in the catalogue to a sufficient degree
-      - 5.2.4.2 Thrown in the constructor if possible, otherwise in doPreXxx()
-    - 5.2.5 A read/write operation is started while the backend is still closed
-      - 5.2.5.1 Check with DeviceBackend::isOpen().
-      - \anchor transferElement_C_5_2_5_2 5.2.5.2 Thrown in doPreXxx() (*) [\ref UnifiedTest_TransferElement_C_5_2_5_2 "U"]
-=======
-      -  \anchor transferElement_C_5_2_1_1 5.2.1.1 Can be checked in the catalogue \ref transferElement_comment_C_5_2_1_1 "(*)"
-      - 5.2.1.2 Thrown in the constructor.
-    - \anchor transferElement_C_5_2_2 5.2.2 The size or dimension of the requested TransferElement is too large \ref transferElement_comment_C_5_2_2 "(*)"
-      - 5.2.2.1 Can be checked in the catalogue.
-      - 5.2.2.2 Thrown in the constructor.
-    - 5.2.3 The wrong AccessMode flags are provided
-      - 5.2.3.1 Can be checked in the catalogue.
-      - 5.2.3.2 Thrown in the constructor.
+      - \anchor transferElement_C_5_2_3_2 5.2.3.2 Thrown in the constructor. [\ref UnifiedTest_TransferElement_C_5_2_3_2 "U"]
     - \anchor transferElement_C_5_2_4 5.2.4 The requested user data type is too small to hold the data without range overflow when reading \ref transferElement_comment_C_5_2_4 "(*)".
       - 5.2.4.1 ToDo: cannot be checked in the catalogue to a sufficient degree
       - 5.2.4.2 Thrown in the constructor.
-    - \anchor transferElement_C_5_2_5 5.2.5 A read/write operation is started while the backend is still closed [\ref UnifiedTest_TransferElement_C_5_2_5_syncRead "U", \ref UnifiedTest_TransferElement_C_5_2_5_asyncRead "U", \ref UnifiedTest_TransferElement_C_5_2_5_write "U"]
+    - 5.2.5 A read/write operation is started while the backend is still closed
       - 5.2.5.1 Check with DeviceBackend::isOpen().
-      - \anchor transferElement_C_5_2_5_2 5.2.5.2 Thrown in doPreXxx() \ref transferElement_comment_C_5_2_5_2 "(*)".
->>>>>>> 24d4068f
+      - \anchor transferElement_C_5_2_5_2 5.2.5.2 Thrown in doPreXxx() \ref transferElement_comment_C_5_2_5_2 "(*)". [\ref UnifiedTest_TransferElement_C_5_2_5_2 "U"]
     - 5.2.6 A read operation is executed on a transfer element that cannot be read
       - 5.2.6.1 Check with TransferElement::isReadable().
       - \anchor transferElement_C_5_2_6_2 5.2.6.2 Thrown in doPreRead() [\ref UnifiedTest_TransferElement_C_5_2_6_2 "U"]
