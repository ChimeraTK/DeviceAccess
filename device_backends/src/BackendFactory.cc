/*
 * BackendFactory.cpp
 *
 *  Created on: Jul 9, 2015
 *      Author: nshehzad
 */

#include <boost/algorithm/string.hpp>

#include "BackendFactory.h"
#include "MapFileParser.h"
#include "RebotBackend.h"
#include "Utilities.h"
#ifdef CHIMERATK_HAVE_PCIE_BACKEND
#  include "PcieBackend.h"
#endif
#include "DMapFileParser.h"
#include "DeviceAccessVersion.h"
#include "DummyBackend.h"
#include "Exception.h"
#include "LogicalNameMappingBackend.h"
#include "SharedDummyBackend.h"
#include "SubdeviceBackend.h"
#include <boost/bind.hpp>
#include <boost/function.hpp>
#include <dlfcn.h>

namespace ChimeraTK {

  /********************************************************************************************************************/

  void BackendFactory::registerBackendType(std::string backendType,
      boost::shared_ptr<DeviceBackend> (*creatorFunction)(
          std::string address, std::map<std::string, std::string> parameters),
      std::vector<std::string> sdmParameterNames, std::string version) {
#ifdef _DEBUG
    std::cout << "adding:" << backendType << std::endl << std::flush;
#endif
    called_registerBackendType = true;

    if(creatorMap.find(backendType) != creatorMap.end()) {
      throw ChimeraTK::logic_error("A backend with the type name '" + backendType + "' has already been registered.");
    }

    if(version != CHIMERATK_DEVICEACCESS_VERSION) {
      // Register a function that throws an exception with the message when trying
      // to create a backend. We do not throw here because this would throw an
      // uncatchable exception inside the static instance of a backend registerer,
      // which would violate the policy that a dmap file with broken backends
      // should be usable if the particular backend is not used.
      std::stringstream errorMessage;
      errorMessage << "Backend plugin '" << backendType << "' compiled with wrong DeviceAccess version " << version
                   << ". Please recompile with version " << CHIMERATK_DEVICEACCESS_VERSION;
      creatorMap_compat[make_pair(backendType, "")] =
          boost::bind(BackendFactory::failedRegistrationThrowerFunction, _1, _2, _3, _4, errorMessage.str());
      std::string errorMessageString = errorMessage.str();
      creatorMap[backendType] = [errorMessageString](std::string,
                                    std::map<std::string, std::string>) -> boost::shared_ptr<ChimeraTK::DeviceBackend> {
        throw ChimeraTK::logic_error(errorMessageString);
      };
      return;
    }
    creatorMap[backendType] = creatorFunction;
    creatorMap_compat[make_pair(backendType, "")] = [creatorFunction, sdmParameterNames](std::string,
                                                        std::string instance, std::list<std::string> parameters,
                                                        std::string mapFileName) {
      std::map<std::string, std::string> pars;
      size_t i = 0;
      for(auto& p : parameters) {
        if(i >= sdmParameterNames.size()) break;
        pars[sdmParameterNames[i]] = p;
        ++i;
      }
      if(!mapFileName.empty()) {
        if(pars["map"].empty()) {
          pars["map"] = mapFileName;
        }
        else {
          std::cout << "WARNING: You have specified the map file name twice, in "
                       "the parameter list and in the 3rd "
                       "column of the DMAP file."
                    << std::endl;
          std::cout << "Please only specify the map file name in the parameter list!" << std::endl;
        }
      }
      return creatorFunction(instance, pars);
    };
  }

  /********************************************************************************************************************/

  void BackendFactory::registerBackendType(std::string interface, std::string protocol,
      boost::shared_ptr<DeviceBackend> (*creatorFunction)(
          std::string host, std::string instance, std::list<std::string> parameters, std::string mapFileName),
      std::string version) {
#ifdef _DEBUG
    std::cout << "adding:" << interface << std::endl << std::flush;
#endif
    called_registerBackendType = true;
    if(version != CHIMERATK_DEVICEACCESS_VERSION) {
      // Register a function that throws an exception with the message when trying
      // to create a backend. We do not throw here because this would throw an
      // uncatchable exception inside the static instance of a backend registerer,
      // which would violate the policy that a dmap file with broken backends
      // should be usable if the particular backend is not used.
      std::stringstream errorMessage;
      errorMessage << "Backend plugin '" << interface << "' compiled with wrong DeviceAccess version " << version
                   << ". Please recompile with version " << CHIMERATK_DEVICEACCESS_VERSION;
      creatorMap_compat[make_pair(interface, protocol)] =
          boost::bind(BackendFactory::failedRegistrationThrowerFunction, _1, _2, _3, _4, errorMessage.str());
      std::string errorMessageString = errorMessage.str();
      creatorMap[interface] = [errorMessageString](std::string,
                                  std::map<std::string, std::string>) -> boost::shared_ptr<ChimeraTK::DeviceBackend> {
        throw ChimeraTK::logic_error(errorMessageString);
      };
      return;
    }
    creatorMap_compat[make_pair(interface, protocol)] = creatorFunction;
    creatorMap[interface] = [interface](std::string,
                                std::map<std::string, std::string>) -> boost::shared_ptr<ChimeraTK::DeviceBackend> {
      throw ChimeraTK::logic_error("The backend type '" + interface +
          "' does not yet support ChimeraTK device "
          "descriptors! Please update the backend!");
    };
  }

  /********************************************************************************************************************/

  void BackendFactory::setDMapFilePath(std::string dMapFilePath) {
    _dMapFile = dMapFilePath;
    loadAllPluginsFromDMapFile();
  }
  /********************************************************************************************************************/

  std::string BackendFactory::getDMapFilePath() { return _dMapFile; }
  /********************************************************************************************************************/

  BackendFactory::BackendFactory() {
#ifdef CHIMERATK_HAVE_PCIE_BACKEND
    registerBackendType("pci", &PcieBackend::createInstance, {"map"});
#endif
    registerBackendType("dummy", &DummyBackend::createInstance, {"map"});
    registerBackendType("rebot", &RebotBackend::createInstance, {"ip", "port", "map"});
    registerBackendType("logicalNameMap", &LogicalNameMappingBackend::createInstance, {"map"});
    registerBackendType("subdevice", &SubdeviceBackend::createInstance, {"map"});
    registerBackendType("sharedMemoryDummy", &SharedDummyBackend::createInstance, {"map"});
  }
  /********************************************************************************************************************/

  BackendFactory& BackendFactory::getInstance() {
#ifdef _DEBUG
    std::cout << "getInstance" << std::endl << std::flush;
#endif
    static BackendFactory factoryInstance; /** Thread safe in C++11*/
    return factoryInstance;
  }

  /********************************************************************************************************************/

  boost::shared_ptr<DeviceBackend> BackendFactory::createBackend(std::string aliasOrUri) {
    std::lock_guard<std::mutex> lock(_mutex);

    if(Utilities::isDeviceDescriptor(aliasOrUri) || Utilities::isSdm(aliasOrUri)) {
      // it is a URI, directly create a deviceinfo and call the internal creator
      // function
      DeviceInfoMap::DeviceInfo deviceInfo;
      deviceInfo.uri = aliasOrUri;
      return createBackendInternal(deviceInfo);
    }

    // it's not a URI. Try finding the alias in the dmap file.
    if(_dMapFile.empty()) {
      throw ChimeraTK::logic_error("DMap file not set.");
    }
    auto deviceInfo = Utilities::aliasLookUp(aliasOrUri, _dMapFile);
    return createBackendInternal(deviceInfo);
  }

  /********************************************************************************************************************/

  boost::shared_ptr<DeviceBackend> BackendFactory::createBackendInternal(const DeviceInfoMap::DeviceInfo& deviceInfo) {
#ifdef _DEBUG
    std::cout << "uri to parse" << deviceInfo.uri << std::endl;
    std::cout << "Entries" << creatorMap.size() << std::endl << std::flush;
#endif

    // Check if backend already exists
    auto iterator = _existingBackends.find(deviceInfo.uri);
    if(iterator != _existingBackends.end()) {
      auto strongPtr = iterator->second.lock();
      if(strongPtr) {
        return strongPtr;
      }
    }

    // Check if descriptor string is a ChimeraTK device descriptor
    if(Utilities::isDeviceDescriptor(deviceInfo.uri)) {
      auto cdd = Utilities::parseDeviceDesciptor(deviceInfo.uri);
      try {
        auto backend = (creatorMap.at(cdd.backendType))(cdd.address, cdd.parameters);
        _existingBackends[deviceInfo.uri] = backend;
        return backend;
      }
      catch(std::out_of_range&) {
        throw ChimeraTK::logic_error("Unknown backend: \"" + cdd.backendType + "\" at " + deviceInfo.dmapFileName +
            ":" + std::to_string(deviceInfo.dmapFileLineNumber) + " for " + deviceInfo.uri);
      }
    }

    // Check if descriptor string is a SDM
    Sdm sdm;
    if(Utilities::isSdm(deviceInfo.uri)) {
      sdm = Utilities::parseSdm(deviceInfo.uri);
    }
    else {
      // fixme: the programme flow should not use exceptions here. It is a
      // supported condition that the old device syntax is used.

      // parseDeviceString currently does not throw
      sdm = Utilities::parseDeviceString(deviceInfo.uri);
      // todo: enable the deprecated warning. As long as most servers are still
      // using MtcaMappedDevice DMap files have to stay with device node, but
      // QtHardMon would print the message, which causes confusion. std::cout<<"#
      // Using the device node in a dmap file is deprecated. Please change to sdm
      // if applicable."<<std::endl;
    }
#ifdef _DEBUG
    std::cout << "sdm._Host:" << sdm._Host << std::endl;
    std::cout << "sdm.Interface:" << sdm._Interface << std::endl;
    std::cout << "sdm.Instance:" << sdm._Instance << std::endl;
    std::cout << "sdm._Protocol:" << sdm._Protocol << std::endl;
    std::cout << "sdm.parameter:" << sdm._Parameters.size() << std::endl;
    for(std::list<std::string>::iterator it = sdm._Parameters.begin(); it != sdm._Parameters.end(); ++it) {
      std::cout << *it << std::endl;
    }
#endif
    for(auto iter = creatorMap_compat.begin(); iter != creatorMap_compat.end(); ++iter) {
#ifdef _DEBUG
      std::cout << "Pair:" << iter->first.first << "+" << iter->first.second << std::endl;
#endif
      if((iter->first.first == sdm._Interface)) {
        auto backend = (iter->second)(sdm._Host, sdm._Instance, sdm._Parameters, deviceInfo.mapFileName);
        boost::weak_ptr<DeviceBackend> weakBackend = backend;
        _existingBackends[deviceInfo.uri] = weakBackend;
        // return the shared pointer, not the weak pointer
        return backend;
      }
    }

    throw ChimeraTK::logic_error("Unregistered device: Interface = " + sdm._Interface + " Protocol = " + sdm._Protocol);
    return boost::shared_ptr<DeviceBackend>(); // won't execute
  }

  /********************************************************************************************************************/

  void BackendFactory::loadPluginLibrary(std::string soFile) {
    // reset flag to check if the registerBackedType() function was called
    called_registerBackendType = false;

<<<<<<< HEAD
    /**
     * dlmopen will load the plugin into in it own nampespace and this
     * resolves the issue if a plugin is compiled with different
     * version of a libraray and the application using the plugin is
     * compiled with different version of libarary.
     * If a plugin does not provide the external creator function yet,
     * it will be loaded using dlopen which can lead to crash if
     * aforementioned situation exist.
     */
    auto handle = dlmopen(LM_ID_NEWLM, soFile.c_str(), RTLD_LAZY);
    if(handle == nullptr){
=======
    // open the plugin library. RTLD_LAZY is enough since all symbols are loaded
    // when needed
    void* hndl = dlopen(soFile.c_str(), RTLD_LAZY);
    if(hndl == nullptr) {
>>>>>>> c71c3bcf
      throw ChimeraTK::logic_error(dlerror());
    }

    //should be removed so ignoring
    //std::vector<std::string> *paramNames = reinterpret_cast<std::vector<std::string>*>(dlsym(handle, "ChimeraTK_DeviceAccess_sdmParameterNames"));

    //required for issue #28
    //std::string *version = reinterpret_cast<std::string*>(dlsym(handle, "ChimeraTK_DeviceAccess_version"));

    auto *creator_func = reinterpret_cast<boost::shared_ptr<ChimeraTK::DeviceBackend>(*)(std::string, std::map<std::string, std::string>)>(dlsym(handle, "ChimeraTK_DeviceAccess_createBackend"));

    if (creator_func!= nullptr){
      std::string *backend_name = reinterpret_cast<std::string*>(dlsym(handle, "backend_name"));
      assert (backend_name != nullptr);
      registerBackendType(*backend_name,creator_func, {"map"});
    }
    else{
      dlclose(handle);
      handle = dlopen(soFile.c_str(), RTLD_LAZY);
      std::cout<<"You are still using dlopen to load your plugin"
               <<"Please update your plugin to use dlmopen"<<std::endl;
      if(handle == nullptr){
        throw ChimeraTK::logic_error(dlerror());
      }
    }

    // if no backend was registered, close the library and throw an exception
    if(!called_registerBackendType) {
<<<<<<< HEAD
      dlclose(handle);
      throw ChimeraTK::logic_error("'"+soFile+"' is not a valid DeviceAccess plugin, it does not register any backends!");
=======
      dlclose(hndl);
      throw ChimeraTK::logic_error("'" + soFile +
          "' is not a valid DeviceAccess plugin, it "
          "does not register any backends!");
>>>>>>> c71c3bcf
    }
  }

  /********************************************************************************************************************/

  void BackendFactory::loadAllPluginsFromDMapFile() {
    if(_dMapFile.empty()) {
      return;
    }

    auto dmap = DMapFileParser().parse(_dMapFile);

    for(auto lib : dmap->getPluginLibraries()) {
      try {
        loadPluginLibrary(lib);
      }
      catch(ChimeraTK::logic_error& e) {
        // Ignore library loading errors when doing this automatically for all
        // plugins in the dmap file to keep dmap files usable if the broken
        // backends are not used. Print a warning that the loading failed.
        std::cerr << "Error: Caught exception loading plugin '" << lib << "' specified in dmap file: " << e.what()
                  << std::endl;
        std::cerr << "Some backends will not be available!" << std::endl;
      }
    }
  }

  /********************************************************************************************************************/

  boost::shared_ptr<DeviceBackend> BackendFactory::failedRegistrationThrowerFunction(std::string /*host*/,
      std::string /*instance*/, std::list<std::string> /*parameters*/, std::string /*mapFileName*/,
      std::string exception_what) {
    throw ChimeraTK::logic_error(exception_what);
  }
} // namespace ChimeraTK<|MERGE_RESOLUTION|>--- conflicted
+++ resolved
@@ -257,7 +257,6 @@
     // reset flag to check if the registerBackedType() function was called
     called_registerBackendType = false;
 
-<<<<<<< HEAD
     /**
      * dlmopen will load the plugin into in it own nampespace and this
      * resolves the issue if a plugin is compiled with different
@@ -269,12 +268,6 @@
      */
     auto handle = dlmopen(LM_ID_NEWLM, soFile.c_str(), RTLD_LAZY);
     if(handle == nullptr){
-=======
-    // open the plugin library. RTLD_LAZY is enough since all symbols are loaded
-    // when needed
-    void* hndl = dlopen(soFile.c_str(), RTLD_LAZY);
-    if(hndl == nullptr) {
->>>>>>> c71c3bcf
       throw ChimeraTK::logic_error(dlerror());
     }
 
@@ -303,15 +296,10 @@
 
     // if no backend was registered, close the library and throw an exception
     if(!called_registerBackendType) {
-<<<<<<< HEAD
       dlclose(handle);
-      throw ChimeraTK::logic_error("'"+soFile+"' is not a valid DeviceAccess plugin, it does not register any backends!");
-=======
-      dlclose(hndl);
       throw ChimeraTK::logic_error("'" + soFile +
           "' is not a valid DeviceAccess plugin, it "
           "does not register any backends!");
->>>>>>> c71c3bcf
     }
   }
 
