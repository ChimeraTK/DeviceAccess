/*
 * AddressBasedBackend.cc
 *
 *  Created on: Feb 1, 2016
 *      Author: Martin Hierholzer
 */

#include "NumericAddressedBackend.h"
#include "Exception.h"
#include "MapFileParser.h"
#include "NumericAddress.h"
#include "NumericAddressedBackendMuxedRegisterAccessor.h"
#include "NumericAddressedBackendRegisterAccessor.h"

namespace ChimeraTK {

  NumericAddressedBackend::NumericAddressedBackend(std::string mapFileName) {
    FILL_VIRTUAL_FUNCTION_TEMPLATE_VTABLE(getRegisterAccessor_impl);
    if(mapFileName != "") {
      MapFileParser parser;
      _registerMap = parser.parse(mapFileName);
      _catalogue = _registerMap->getRegisterCatalogue();
    }
    else {
      _registerMap = boost::shared_ptr<RegisterInfoMap>();
    }
  }

  /********************************************************************************************************************/

  boost::shared_ptr<RegisterInfoMap::RegisterInfo> NumericAddressedBackend::getRegisterInfo(
      const RegisterPath& registerPathName) {
    if(!registerPathName.startsWith(numeric_address::BAR)) {
      boost::shared_ptr<RegisterInfo> info = _catalogue.getRegister(registerPathName);
      return boost::static_pointer_cast<RegisterInfoMap::RegisterInfo>(info);
    }
    else {
      auto components = registerPathName.getComponents();
      if(components.size() != 3) {
        throw ChimeraTK::logic_error("Illegal numeric address: '" + (registerPathName) + "'");
      }
      auto bar = std::stoi(components[1]);
      size_t pos = components[2].find_first_of("*");
      auto address = std::stoi(components[2].substr(0, pos));
      size_t nBytes;
      if(pos != std::string::npos) {
        nBytes = std::stoi(components[2].substr(pos + 1));
      }
      else {
        nBytes = sizeof(int32_t);
      }
      auto nElements = nBytes / sizeof(int32_t);
      if(nBytes == 0 || nBytes % sizeof(int32_t) != 0) {
        throw ChimeraTK::logic_error("Illegal numeric address: '" + (registerPathName) + "'");
      }
      return boost::make_shared<RegisterInfoMap::RegisterInfo>(registerPathName, nElements, address, nBytes, bar);
    }
  }

  /* Throw exception if called directly and not implemented by backend */
  void NumericAddressedBackend::read([[maybe_unused]] uint8_t bar, [[maybe_unused]] uint32_t address,
      [[maybe_unused]] int32_t* data, [[maybe_unused]] size_t sizeInBytes) {
    throw ChimeraTK::logic_error("NumericAddressedBackend: internal error: interface read() called w/ 32bit address");
<<<<<<< HEAD
  }

  void NumericAddressedBackend::write([[maybe_unused]] uint8_t bar, [[maybe_unused]] uint32_t address,
      [[maybe_unused]] int32_t const* data, [[maybe_unused]] size_t sizeInBytes) {
    throw ChimeraTK::logic_error("NumericAddressedBackend: internal error: interface write() called w/ 32bit address");
  }

  /* Call 32-bit address implementation by default, for backends that don't implement 64-bit */
  void NumericAddressedBackend::read(uint8_t bar, uint64_t address, int32_t* data, size_t sizeInBytes) {
    read(bar, address, data, sizeInBytes);
  }

  void NumericAddressedBackend::write(uint8_t bar, uint64_t address, int32_t const* data, size_t sizeInBytes) {
    write(bar, address, data, sizeInBytes);
  }

  /********************************************************************************************************************/

  void NumericAddressedBackend::read(
      const std::string& regModule, const std::string& regName, int32_t* data, size_t dataSize, uint32_t addRegOffset) {
    uint32_t retDataSize;
    uint32_t retRegOff;
    uint8_t retRegBar;

    checkRegister(regName, regModule, dataSize, addRegOffset, retDataSize, retRegOff, retRegBar);
    read(retRegBar, retRegOff, data, retDataSize);
=======
>>>>>>> 9e585a67
  }

  void NumericAddressedBackend::write([[maybe_unused]] uint8_t bar, [[maybe_unused]] uint32_t address,
      [[maybe_unused]] int32_t const* data, [[maybe_unused]] size_t sizeInBytes) {
    throw ChimeraTK::logic_error("NumericAddressedBackend: internal error: interface write() called w/ 32bit address");
  }

  /* Call 32-bit address implementation by default, for backends that don't implement 64-bit */
  void NumericAddressedBackend::read(uint64_t bar, uint64_t address, int32_t* data, size_t sizeInBytes) {
    read(static_cast<uint8_t>(bar), static_cast<uint32_t>(address), data, sizeInBytes);
  }

<<<<<<< HEAD
  // Default range of valid BARs
  bool NumericAddressedBackend::barIndexValid(uint32_t bar) { return bar <= 5 || bar == 13; }

  /********************************************************************************************************************/
=======
  void NumericAddressedBackend::write(uint64_t bar, uint64_t address, int32_t const* data, size_t sizeInBytes) {
    write(static_cast<uint8_t>(bar), static_cast<uint32_t>(address), data, sizeInBytes);
  }
>>>>>>> 9e585a67

  // Default range of valid BARs
  bool NumericAddressedBackend::barIndexValid(uint64_t bar) { return bar <= 5 || bar == 13; }

  /********************************************************************************************************************/

  boost::shared_ptr<const RegisterInfoMap> NumericAddressedBackend::getRegisterMap() const { return _registerMap; }

  /********************************************************************************************************************/

  void NumericAddressedBackend::checkRegister(const std::string& regName, const std::string& regModule, size_t dataSize,
      uint32_t addRegOffset, uint32_t& retDataSize, uint32_t& retRegOff, uint8_t& retRegBar) const {
    RegisterInfoMap::RegisterInfo registerInfo;
    _registerMap->getRegisterInfo(regName, registerInfo, regModule);
    if(addRegOffset % 4) {
      throw ChimeraTK::logic_error("Register offset must be divisible by 4");
    }
    if(dataSize) {
      if(dataSize % 4) {
        throw ChimeraTK::logic_error("Data size must be divisible by 4");
      }
      if(dataSize > registerInfo.nBytes - addRegOffset) {
        throw ChimeraTK::logic_error("Data size exceed register size");
      }
      retDataSize = dataSize;
    }
    else {
      retDataSize = registerInfo.nBytes;
    }
    retRegBar = registerInfo.bar;
    retRegOff = registerInfo.address + addRegOffset;
  }

  /********************************************************************************************************************/

  template<typename UserType>
  boost::shared_ptr<NDRegisterAccessor<UserType>> NumericAddressedBackend::getRegisterAccessor_impl(
      const RegisterPath& registerPathName, size_t numberOfWords, size_t wordOffsetInRegister, AccessModeFlags flags) {
    boost::shared_ptr<NDRegisterAccessor<UserType>> accessor;
    // obtain register info
    boost::shared_ptr<RegisterInfo> info = getRegisterInfo(registerPathName);
    auto registerInfo = boost::static_pointer_cast<RegisterInfoMap::RegisterInfo>(info);

    // 1D or scalar register
    if(info->getNumberOfDimensions() <= 1) {
      if(registerInfo->dataType == RegisterInfoMap::RegisterInfo::Type::FIXED_POINT) {
        if(flags.has(AccessMode::raw)) {
          accessor = boost::shared_ptr<NDRegisterAccessor<UserType>>(
              new NumericAddressedBackendRegisterAccessor<UserType, FixedPointConverter, true>(
                  shared_from_this(), registerPathName, numberOfWords, wordOffsetInRegister, flags));
        }
        else {
          accessor = boost::shared_ptr<NDRegisterAccessor<UserType>>(
              new NumericAddressedBackendRegisterAccessor<UserType, FixedPointConverter, false>(
                  shared_from_this(), registerPathName, numberOfWords, wordOffsetInRegister, flags));
        }
      }
      else if(registerInfo->dataType == RegisterInfoMap::RegisterInfo::Type::IEEE754) {
        if(flags.has(AccessMode::raw)) {
          accessor = boost::shared_ptr<NDRegisterAccessor<UserType>>(
              new NumericAddressedBackendRegisterAccessor<UserType, IEEE754_SingleConverter, true>(
                  shared_from_this(), registerPathName, numberOfWords, wordOffsetInRegister, flags));
        }
        else {
          accessor = boost::shared_ptr<NDRegisterAccessor<UserType>>(
              new NumericAddressedBackendRegisterAccessor<UserType, IEEE754_SingleConverter, false>(
                  shared_from_this(), registerPathName, numberOfWords, wordOffsetInRegister, flags));
        }
      }
      else {
        throw ChimeraTK::logic_error("NumericAddressedBackend:: trying to get "
                                     "accessor for unsupported data type");
      }
    }
    // 2D multiplexed register
    else {
      flags.checkForUnknownFlags({});
      accessor =
          boost::shared_ptr<NDRegisterAccessor<UserType>>(new NumericAddressedBackendMuxedRegisterAccessor<UserType>(
              registerPathName, numberOfWords, wordOffsetInRegister, shared_from_this()));
    }

    accessor->setExceptionBackend(shared_from_this());
    return accessor;
  }

} // namespace ChimeraTK<|MERGE_RESOLUTION|>--- conflicted
+++ resolved
@@ -61,35 +61,6 @@
   void NumericAddressedBackend::read([[maybe_unused]] uint8_t bar, [[maybe_unused]] uint32_t address,
       [[maybe_unused]] int32_t* data, [[maybe_unused]] size_t sizeInBytes) {
     throw ChimeraTK::logic_error("NumericAddressedBackend: internal error: interface read() called w/ 32bit address");
-<<<<<<< HEAD
-  }
-
-  void NumericAddressedBackend::write([[maybe_unused]] uint8_t bar, [[maybe_unused]] uint32_t address,
-      [[maybe_unused]] int32_t const* data, [[maybe_unused]] size_t sizeInBytes) {
-    throw ChimeraTK::logic_error("NumericAddressedBackend: internal error: interface write() called w/ 32bit address");
-  }
-
-  /* Call 32-bit address implementation by default, for backends that don't implement 64-bit */
-  void NumericAddressedBackend::read(uint8_t bar, uint64_t address, int32_t* data, size_t sizeInBytes) {
-    read(bar, address, data, sizeInBytes);
-  }
-
-  void NumericAddressedBackend::write(uint8_t bar, uint64_t address, int32_t const* data, size_t sizeInBytes) {
-    write(bar, address, data, sizeInBytes);
-  }
-
-  /********************************************************************************************************************/
-
-  void NumericAddressedBackend::read(
-      const std::string& regModule, const std::string& regName, int32_t* data, size_t dataSize, uint32_t addRegOffset) {
-    uint32_t retDataSize;
-    uint32_t retRegOff;
-    uint8_t retRegBar;
-
-    checkRegister(regName, regModule, dataSize, addRegOffset, retDataSize, retRegOff, retRegBar);
-    read(retRegBar, retRegOff, data, retDataSize);
-=======
->>>>>>> 9e585a67
   }
 
   void NumericAddressedBackend::write([[maybe_unused]] uint8_t bar, [[maybe_unused]] uint32_t address,
@@ -102,16 +73,9 @@
     read(static_cast<uint8_t>(bar), static_cast<uint32_t>(address), data, sizeInBytes);
   }
 
-<<<<<<< HEAD
-  // Default range of valid BARs
-  bool NumericAddressedBackend::barIndexValid(uint32_t bar) { return bar <= 5 || bar == 13; }
-
-  /********************************************************************************************************************/
-=======
   void NumericAddressedBackend::write(uint64_t bar, uint64_t address, int32_t const* data, size_t sizeInBytes) {
     write(static_cast<uint8_t>(bar), static_cast<uint32_t>(address), data, sizeInBytes);
   }
->>>>>>> 9e585a67
 
   // Default range of valid BARs
   bool NumericAddressedBackend::barIndexValid(uint64_t bar) { return bar <= 5 || bar == 13; }
