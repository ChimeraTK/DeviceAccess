/*
 * NumericAddressedBackendRegisterAccessor.h
 *
 *  Created on: Mar 15, 2016
 *      Author: Martin Hierholzer
 */

#ifndef MTCA4U_NUMERIC_ADDRESSED_BACKEND_REGISTER_ACCESSOR_H
#define MTCA4U_NUMERIC_ADDRESSED_BACKEND_REGISTER_ACCESSOR_H

#include "NDRegisterAccessor.h"
#include "NumericAddressedLowLevelTransferElement.h"
#include "FixedPointConverter.h"

namespace mtca4u {

  class DeviceBackend;

  /*********************************************************************************************************************/
  /** Implementation of the NDRegisterAccessor for NumericAddressedBackends for scalar and 1D registers.
   */
  template<typename UserType>
  class NumericAddressedBackendRegisterAccessor : public NDRegisterAccessor<UserType> {
    public:

      NumericAddressedBackendRegisterAccessor(boost::shared_ptr<DeviceBackend> dev,
          const RegisterPath &registerPathName, size_t numberOfWords, size_t wordOffsetInRegister, AccessModeFlags flags)
      : isRaw(false),
        _registerPathName(registerPathName),
        _numberOfWords(numberOfWords)
      {
        // check for unknown flags
        flags.checkForUnknownFlags({AccessMode::raw});

        // check device backend
        _dev = boost::dynamic_pointer_cast<NumericAddressedBackend>(dev);
        if(!_dev) {
          throw DeviceException("MemoryAddressedBackendBufferingRegisterAccessor is used with a backend which is not "
              "a MemoryAddressedBackend.", DeviceException::WRONG_PARAMETER);
        }

        // obtain register information
        boost::shared_ptr<RegisterInfo> info = _dev->getRegisterInfo(registerPathName);
        _registerInfo = boost::static_pointer_cast<RegisterInfoMap::RegisterInfo>(info);
        _bar = _registerInfo->bar;
        _startAddress = _registerInfo->address + wordOffsetInRegister*sizeof(int32_t);

        // check number of words
        if(_numberOfWords == 0) {
          _numberOfWords = _registerInfo->getNumberOfElements() - wordOffsetInRegister;
        }
        if(_numberOfWords + wordOffsetInRegister > _registerInfo->getNumberOfElements()) {
          throw DeviceException("Requested number of words exceeds the size of the register!",
              DeviceException::WRONG_PARAMETER);
        }
        if(wordOffsetInRegister >= _registerInfo->getNumberOfElements()) {
          throw DeviceException("Requested offset exceeds the size of the register!",
              DeviceException::WRONG_PARAMETER);
        }

        // create low-level transfer element handling the actual data transfer to the hardware with raw data
        _rawAccessor.reset(new NumericAddressedLowLevelTransferElement(_dev,_bar,_startAddress,_numberOfWords));

        // allocated the buffers
        NDRegisterAccessor<UserType>::buffer_2D.resize(1);
        NDRegisterAccessor<UserType>::buffer_2D[0].resize(_numberOfWords);

        // configure fixed point converter
        if(!flags.has(AccessMode::raw)) {
          _fixedPointConverter = FixedPointConverter(_registerInfo->width, _registerInfo->nFractionalBits,
              _registerInfo->signedFlag);
        }
        else {
          if(typeid(UserType) != typeid(int32_t)) {
            throw DeviceException("Given UserType when obtaining the BufferingRegisterAccessor in raw mode does not "
                "match the expected type. Use an int32_t instead!", DeviceException::WRONG_PARAMETER);
          }
          _fixedPointConverter = FixedPointConverter(32, 0, true);
          isRaw = true;
        }
      }

      virtual ~NumericAddressedBackendRegisterAccessor() {};

      virtual void read() {
        if(TransferElement::isInTransferGroup) {
          throw DeviceException("Calling read() or write() on an accessor which is part of a TransferGroup is not allowed.",
              DeviceException::NOT_IMPLEMENTED);
        }
        _rawAccessor->read();
        postRead();
      }

      virtual void write() {
        if(TransferElement::isInTransferGroup) {
          throw DeviceException("Calling read() or write() on an accessor which is part of a TransferGroup is not allowed.",
              DeviceException::NOT_IMPLEMENTED);
        }
        preWrite();
        _rawAccessor->write();
      }

<<<<<<< HEAD
      virtual bool readNonBlocking(){
            throw DeviceException("Non-blocking read is not available for NumericAddressedBackends",
				  DeviceException::NOT_AVAILABLE);
      }
=======
      virtual void postRead() {
        auto itsrc = _rawAccessor->begin(_startAddress);
        for(auto itdst = NDRegisterAccessor<UserType>::buffer_2D[0].begin();
                 itdst != NDRegisterAccessor<UserType>::buffer_2D[0].end();
               ++itdst) {
          *itdst = _fixedPointConverter.toCooked<UserType>(*itsrc);
          ++itsrc;
        }
      };

      virtual void preWrite() {
        auto itsrc = _rawAccessor->begin(_startAddress);
        for(auto itdst = NDRegisterAccessor<UserType>::buffer_2D[0].begin();
                 itdst != NDRegisterAccessor<UserType>::buffer_2D[0].end();
               ++itdst) {
          *itsrc = _fixedPointConverter.toRaw<UserType>(*itdst);
          ++itsrc;
        }
      };

      virtual void postWrite() {
      };
>>>>>>> e776ca3c

      virtual bool isSameRegister(const boost::shared_ptr<TransferElement const> &other) const {
        auto rhsCasted = boost::dynamic_pointer_cast< const NumericAddressedBackendRegisterAccessor<UserType> >(other);
        if(!rhsCasted) return false;
        if(_registerPathName != rhsCasted->_registerPathName) return false;
        if(_dev != rhsCasted->_dev) return false;
        if(_bar != rhsCasted->_bar) return false;
        if(_startAddress != rhsCasted->_startAddress) return false;
        if(_numberOfWords != rhsCasted->_numberOfWords) return false;
        return true;
      }

      virtual bool isReadOnly() const {
        return false;
      }

      virtual bool isReadable() const {
        return true;
      }

      virtual bool isWriteable() const {
        return true;
      }

      virtual FixedPointConverter getFixedPointConverter() const {
        return _fixedPointConverter;
      }

    protected:

      /** Address, size and fixed-point representation information of the register from the map file */
      boost::shared_ptr<RegisterInfoMap::RegisterInfo> _registerInfo;

      /** Fixed point converter to interpret the data */
      FixedPointConverter _fixedPointConverter;
      bool isRaw;

      /** register and module name */
      RegisterPath _registerPathName;

      /** start address w.r.t. the PCIe bar */
      size_t _bar;

      /** start address w.r.t. the PCIe bar */
      size_t _startAddress;

      /** number of 4-byte words to access */
      size_t _numberOfWords;

      /** raw accessor */
      boost::shared_ptr<NumericAddressedLowLevelTransferElement> _rawAccessor;

      /** the backend to use for the actual hardware access */
      boost::shared_ptr<NumericAddressedBackend> _dev;

      virtual std::vector< boost::shared_ptr<TransferElement> > getHardwareAccessingElements() {
        return _rawAccessor->getHardwareAccessingElements();
      }

      virtual void replaceTransferElement(boost::shared_ptr<TransferElement> newElement) {
        auto casted = boost::dynamic_pointer_cast< NumericAddressedLowLevelTransferElement >(newElement);
        if(newElement->isSameRegister(_rawAccessor) && casted) {
          size_t newStartAddress = std::min(casted->_startAddress, _rawAccessor->_startAddress);
          size_t newStopAddress = std::max(casted->_startAddress+casted->_numberOfWords,
                                           _rawAccessor->_startAddress+_rawAccessor->_numberOfWords);
          size_t newNumberOfWords = newStopAddress-newStartAddress;
          casted->changeAddress(newStartAddress,newNumberOfWords);
          _rawAccessor = casted;
        }
      }

  };

  template<>
  void NumericAddressedBackendRegisterAccessor<int32_t>::postRead();

  template<>
  void NumericAddressedBackendRegisterAccessor<int32_t>::preWrite();

  template<>
  void NumericAddressedBackendRegisterAccessor<int32_t>::postWrite();

}    // namespace mtca4u

#endif /* MTCA4U_NUMERIC_ADDRESSED_BACKEND_REGISTER_ACCESSOR_H */<|MERGE_RESOLUTION|>--- conflicted
+++ resolved
@@ -100,12 +100,6 @@
         _rawAccessor->write();
       }
 
-<<<<<<< HEAD
-      virtual bool readNonBlocking(){
-            throw DeviceException("Non-blocking read is not available for NumericAddressedBackends",
-				  DeviceException::NOT_AVAILABLE);
-      }
-=======
       virtual void postRead() {
         auto itsrc = _rawAccessor->begin(_startAddress);
         for(auto itdst = NDRegisterAccessor<UserType>::buffer_2D[0].begin();
@@ -128,7 +122,11 @@
 
       virtual void postWrite() {
       };
->>>>>>> e776ca3c
+
+      virtual bool readNonBlocking(){
+            throw DeviceException("Non-blocking read is not available for NumericAddressedBackends",
+				  DeviceException::NOT_AVAILABLE);
+      }
 
       virtual bool isSameRegister(const boost::shared_ptr<TransferElement const> &other) const {
         auto rhsCasted = boost::dynamic_pointer_cast< const NumericAddressedBackendRegisterAccessor<UserType> >(other);
