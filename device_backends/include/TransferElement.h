/*
 * TransferElement.h
 *
 *  Created on: Feb 11, 2016
 *      Author: Martin Hierholzer
 */

#ifndef CHIMERA_TK_TRANSFER_ELEMENT_H
#define CHIMERA_TK_TRANSFER_ELEMENT_H

#include <functional>
#include <list>
#include <string>
#include <typeinfo>
#include <vector>

#include <boost/bind.hpp>
#include <boost/enable_shared_from_this.hpp>
#include <boost/shared_ptr.hpp>

#include <boost/thread.hpp>
#include <boost/thread/future.hpp>

#include "AccessMode.h"
#include "Exception.h"
#include "TransferElementID.h"
#include "TransferFuture.h"
#include "VersionNumber.h"

namespace ChimeraTK {
  class PersistentDataStorage;
}

namespace ChimeraTK {

  class TransferGroup;

  /**
   * @brief The current state of the data
   *
   * This is a flag to describe the validity of the data. It should be used to signalize
   * whether or not to trust the data currently. It MUST NOT be used to signalize any
   * communication errors with a device, rather to signalize the consumer after such an
   * error that the data is currently not trustable, because we are performing calculations
   * with the last known valid data, for example.
   */
  enum class DataValidity {
    ok, /// The data is considered valid
    faulty /// The data is not considered valid
  };

  /**
   * @brief Used to indicate the applicable opereation on a Transferelement.
   */
  enum class TransferType { read, readNonBlocking, readLatest, readAsync, write, writeDestructively };

  using ChimeraTK::TransferFuture;

  /*******************************************************************************************************************/

  /** Base class for register accessors which can be part of a TransferGroup */
  class TransferElement : public boost::enable_shared_from_this<TransferElement> {
   public:
    /** Creates a transfer element with the specified name. */
    TransferElement(std::string const& name = std::string(), std::string const& unit = std::string(unitNotSet),
        std::string const& description = std::string())
    : _name(name), _unit(unit), _description(description), isInTransferGroup(false) {}

    /** Copying and moving is not allowed */
    TransferElement(const TransferElement& other) = delete;
    TransferElement(TransferElement&& other) = delete;
    TransferElement& operator=(const TransferElement& other) = delete;
    TransferElement& operator=(TransferElement&& other) = delete;

    /** Abstract base classes need a virtual destructor. */
    virtual ~TransferElement();

    /** A typedef for more compact syntax */
    typedef boost::shared_ptr<TransferElement> SharedPtr;

    /** Returns the name that identifies the process variable. */
    const std::string& getName() const { return _name; }

    /** Returns the engineering unit. If none was specified, it will default to
     * "n./a." */
    const std::string& getUnit() const { return _unit; }

    /** Returns the description of this variable/register */
    const std::string& getDescription() const { return _description; }

    /** Returns the \c std::type_info for the value type of this transfer element.
     *  This can be used to determine the type at runtime.
     */
    virtual const std::type_info& getValueType() const = 0;

    /** Return the AccessModeFlags for this TransferElement. */
    virtual AccessModeFlags getAccessModeFlags() const = 0;

    /** Set the current DataValidity for this TransferElement. Will do nothing if the
     * backend does not support it */
    virtual void setDataValidity(DataValidity valid = DataValidity::ok) { (void) valid; }

    /** Return current validity of the data. Will always return DataValidity::ok if the
     * backend does not support it */
    virtual DataValidity dataValidity() const { return DataValidity::ok; }

    /** Read the data from the device. If AccessMode::wait_for_new_data was set,
     * this function will block until new data has arrived. Otherwise it still
     * might block for a short time until the data transfer was complete. */
    void read() {
      if(TransferElement::isInTransferGroup) {
        throw ChimeraTK::logic_error("Calling read() or write() on an accessor "
                                     "which is part of a TransferGroup "
                                     "is not allowed.");
      }
      if(hasActiveFuture) {
        activeFuture.wait();
        return;
      }
      this->readTransactionInProgress = false;
      preRead(TransferType::read);
      readTransfer();

      postRead(TransferType::read, !hasSeenException);
    }

    /** 
     *  Read the next value, if available in the input buffer.
     *
     *  If AccessMode::wait_for_new_data was set, this function returns immediately and the return value indicated if
     *  a new value was available (<code>true</code>) or not (<code>false</code>).
     *
     *  If AccessMode::wait_for_new_data was not set, this function is identical to read(), which will still return 
     *  quickly. Depending on the actual transfer implementation, the backend might need to transfer data to obtain
     *  the current value before returning. Also this function is not guaranteed to be lock free. The return value will
     *  be always true in this mode.
     */
    bool readNonBlocking() {
      if(hasActiveFuture) {
        if(activeFuture.hasNewData()) {
          activeFuture.wait();
          return true;
        }
        else {
          return false;
        }
      }
      this->readTransactionInProgress = false;
      preRead(TransferType::readNonBlocking);
      bool hasNewData = readTransferNonBlocking();
      postRead(TransferType::readNonBlocking, hasNewData);
      return hasNewData;
    }

    /** Read the latest value, discarding any other update since the last read if
     * present. Otherwise this function is identical to readNonBlocking(), i.e. it
     * will never wait for new values and it will return whether a new value was
     * available if AccessMode::wait_for_new_data is set. */
    bool readLatest() {
      bool ret = false;
      if(hasActiveFuture) {
        if(activeFuture.hasNewData()) {
          activeFuture.wait();
          ret = true;
        }
        else {
          return false;
        }
      }
      this->readTransactionInProgress = false;
      preRead(TransferType::readLatest);
      bool ret2 = readTransferLatest();
      postRead(TransferType::readLatest, ret2);
      return ret || ret2;
    }

    /** Read data from the device in the background and return a future which will
     * be fulfilled when the data is ready. When the future is fulfilled, the
     * transfer element will already contain the new data, there is no need to
     * call read() or readNonBlocking() (which would trigger another data
     * transfer).
     *
     *  It is allowed to call this function multiple times, which will return the
     * same (shared) future until it is fulfilled. If other read functions (like
     * read() or readNonBlocking()) are called before the future previously
     * returned by this function was fulfilled, that call will be equivalent to
     * the respective call on the future (i.e. TransferFuture::wait() resp.
     * TransferFuture::hasNewData()) and thus the future will hae been used
     * afterwards.
     *
     *  The future will be fulfilled at the time when normally read() would
     * return. A call to this function is roughly logically equivalent to:
     *    boost::async( boost::bind(&TransferElement::read, this) );
     *  (Although such implementation would disallow accessing the user data
     * buffer until the future is fulfilled, which is not the case for this
     * function.)
     *
     *  Design note: A special type of future has to be returned to allow an
     * abstraction from the implementation details of the backend. This allows -
     * depending on the backend type - a more efficient implementation without
     * launching a thread. */
    TransferFuture& readAsync() {
      if(!hasActiveFuture) {
        // call preRead
        this->readTransactionInProgress = false;
        this->preRead(TransferType::readAsync);

        // initiate asynchronous transfer and return future
        activeFuture = readTransferAsync();
        hasActiveFuture = true;
      }
      return activeFuture;
    }

    /** Write the data to device. The return value is true, old data was lost on
     * the write transfer (e.g. due to an buffer overflow). In case of an
     * unbuffered write transfer, the return value will always be false. */
    bool write(ChimeraTK::VersionNumber versionNumber = {}) {
      if(TransferElement::isInTransferGroup) {
        throw ChimeraTK::logic_error("Calling read() or write() on an accessor "
                                     "which is part of a TransferGroup "
                                     "is not allowed.");
      }
      this->writeTransactionInProgress = false;
      preWrite(TransferType::write);
      bool dataLost = writeTransfer(versionNumber);
      postWrite(TransferType::write, dataLost);
      return dataLost;
    }

    /** Just like write(), but allows the implementation to destroy the content of the user buffer in the
     *  process. This is an optional optimisation, hence there is a default implementation which just calls the normal
     *  doWriteTransfer(). In any case, the application must expect the user buffer of the TransferElement to contain
     *  undefined data after calling this function. */
    bool writeDestructively(ChimeraTK::VersionNumber versionNumber = {}) {
      if(TransferElement::isInTransferGroup) {
        throw ChimeraTK::logic_error("Calling read() or write() on an accessor "
                                     "which is part of a TransferGroup "
                                     "is not allowed.");
      }
      this->writeTransactionInProgress = false;
      preWrite(TransferType::writeDestructively);
      bool dataLost = writeTransferDestructively(versionNumber);
      postWrite(TransferType::writeDestructively, dataLost);
      return dataLost;
    }

    /**
     *  Returns the version number that is associated with the last transfer (i.e.
     * last read or write). See ChimeraTK::VersionNumber for details. The
     * VersionNumber object also allows to determine the time stamp.
     *
     *  Implementation notes:
     *
     *  Accessors with direct hardware access need to implement this function by
     * returning the value of a member. The member needs to be set to a new
     * version number in doPostRead() by assigning a default-constructed
     * ChimeraTK::VersionNumber. Also the argument of doWriteTransfer() needs to
     * be assigned to this member if the transfer was successful. This ensures
     * correct tracking of the version number.
     *
     *  Accessors which rely on other accessors to obtain their data should pass
     * through the function call to the target accessor.
     */
    virtual ChimeraTK::VersionNumber getVersionNumber() const = 0;

    /** Check if transfer element is read only, i\.e\. it is readable but not
     * writeable. */
    virtual bool isReadOnly() const = 0;

    /** Check if transfer element is readable. It throws an acception if you try
     * to read and isReadable() is not true.*/
    virtual bool isReadable() const = 0;

    /** Check if transfer element is writeable. It throws an acception if you try
     * to write and isWriteable() is not true.*/
    virtual bool isWriteable() const = 0;

   private:
    /**
     *  Helper for exception handling in the transfer functions, to avoid code duplication.
     */
    template<typename ReturnType, typename Callable>
    ReturnType handleTransferException(Callable function, ReturnType returnOnException) {
      try {
        return function();
      }
      catch(ChimeraTK::runtime_error& e) {
        hasSeenException = true;
        activeException = e;
        return returnOnException;
      }
    }

   public:
    /** 
     *  Read the data from the device but do not fill it into the user buffer of this TransferElement. This function
     *  must be called after preRead() and before postRead(). If the accessor has the AccessMode::wait_for_new_data
     *  flag, the function will block until new data has been pushed by the sender.
     *
     *  This function internally calles doReadTransfer(), which is implemented by the backend. runtime_error exceptions
     *  thrown in doReadTransfer() are caught and rethrown in postRead().
     */
    void readTransfer() {
      handleTransferException<bool>(
          [this] {
            doReadTransfer();
            return true; // need to return something, is ignored later
          },
          false);
    }

   protected:
    /** 
     *  Implementation version of readTransfer(). This function must be implemented by the backend. For the
     *  functional description read the documentation of readTransfer().
     *  
     *  Implementation notes:
     *  - This function must return within ~1 second after boost::thread::interrupt() has been called on the thread
     *    calling this function.
     *  - Decorators must delegate the call to readTransfer() of the decorated target.
     *  - Delegations within the same object should go to the "do" version, e.g. to this->doReadTransferLatest()
     */
    virtual void doReadTransfer() = 0;

   public:
    /** 
     *  Read the data from the device but do not fill it into the user buffer of this TransferElement. This function
     *  must be called after preRead() and before postRead(). Even if the accessor has the AccessMode::wait_for_new_data
     *  flag, this function will not block if no new data is available. For the meaning of the return value, see
     *  readNonBlocking().
     *
     *  This function internally calles doReadTransferNonBlocking(), which is implemented by the backend. runtime_error
     *  exceptions thrown in doRedoReadTransferNonBlockingadTransfer() are caught and rethrown in postRead().
     */
    bool readTransferNonBlocking() {
      return handleTransferException<bool>([this] { return doReadTransferNonBlocking(); }, false);
    }

   protected:
    /** 
     *  Implementation version of readTransferNonBlocking(). This function must be implemented by the backend. For the
     *  functional description read the documentation of readTransferNonBlocking().
     *  
     *  Implementation notes:
     *  - Decorators must delegate the call to readTransferNonBlocking() of the decorated target.
     *  - Delegations within the same object should go to the "do" version, e.g. to this->doReadTransfer()
     */
    virtual bool doReadTransferNonBlocking() = 0;

   public:
    /** 
     *  Read the data from the device but do not fill it into the user buffer of this TransferElement. This function
     *  must be called after preRead() and before postRead(). Even if the accessor has the AccessMode::wait_for_new_data
     *  flag, this function will not block if no new data is available. If data is available, it will read the latest
     *  value and discard any intermediate values. For the meaning of the return value, see readLatest().
     *
     *  This function internally calles doReadTransferLatest(), which is implemented by the backend. runtime_error
     *  exceptions thrown in doReadTransferLatest() are caught and rethrown in postRead().
     */
    bool readTransferLatest() {
      return handleTransferException<bool>([this] { return doReadTransferLatest(); }, false);
    }

   protected:
    /** 
     *  Implementation version of readTransferLatest(). This function must be implemented by the backend. For the
     *  functional description read the documentation of readTransferLatest().
     *  
     *  Implementation notes:
     *  - Decorators must delegate the call to readTransferLatest() of the decorated target.
     *  - Delegations within the same object should go to the "do" version, e.g. to this->doReadTransfer()
     */
    virtual bool doReadTransferLatest() = 0;

   public:
    /** 
     *  Initiate asynchronous read transfer. This function must be called after preRead() and before postRead(). It is
     *  being called by readAsync.
     *
     *  It is guaranteed that there is no unfinished transfer still ongoing (i.e. no still-valid TransferFuture is 
     *  present) when this function is called.
     *
     *  This function internally calles doReadTransferAsync(), which is implemented by the backend. runtime_error
     *  exceptions thrown in doReadTransferLatest() are caught and rethrown in postRead().
     */
    TransferFuture readTransferAsync() {
      return handleTransferException<TransferFuture>([this] { return doReadTransferAsync(); }, {});
    }

   protected:
    /** 
     *  Implementation version of readTransferAsync(). This function must be implemented by the backend. For the
     *  functional description read the documentation of readTransferAsync().
     *  
     *  Implementation notes:
     *  - Decorators must delegate the call to readTransferLatest() of the decorated target.
     *  - Delegations within the same object should go to the "do" version, e.g. to this->doReadTransfer()
     *  - The backend must never touch the user buffer (i.e. NDRegisterAccessor::buffer_2D) inside this function, as it
     *    may only be filled inside postRead(). postRead() will get called by the TransferFuture when the user calls
     *    wait().
     *  - The TransferFuture returned by this function must have been constructed with this TransferElement as the
     *    transferElement in the constructor. Otherwise postRead() will not be properly called!
     */
    virtual TransferFuture doReadTransferAsync() = 0;

   public:
    /** Perform any pre-read tasks if necessary.
     *
     *  Called by read() etc. Also the TransferGroup will call this function before a read is executed directly on the
     *  underlying accessor. */
    void preRead(TransferType type) {
      if(readTransactionInProgress) return;
      assert(!hasSeenException);
      doPreRead(type);
      readTransactionInProgress = true;
    }

    /** Backend specific implementation of preRead(). preRead() will call this function, but it will make sure that
     *  it gets called only once per transfer.
     * 
     *  No actual communication may be done. Hence, no runtime_error exception may be thrown by this function. Also it
     *  must be acceptable to call this function while the device is closed or not functional (see isFunctional()) and
     *  no exception is thrown. */
   protected:
    virtual void doPreRead(TransferType) {}

   public:
    /** Transfer the data from the device receive buffer into the user buffer,
     *  while converting the data into the user data format if needed.
     *
     *  Called by read() etc. Also the TransferGroup will call this function after
     *  a read was executed directly on the underlying accessor. This function must
     *  be implemented to extract the read data from the underlying accessor and
     *  expose it to the user. */
    void postRead(TransferType type, bool hasNewData) {
      if(!readTransactionInProgress) return;
      readTransactionInProgress = false;
      hasActiveFuture = false;
      doPostRead(type, hasNewData);
      // Note: doPostRead can throw an exception, but in that case hasSeenException must be false (we can only have one
      // exception at a time). In case other code is added here later which needs to be executed after doPostRead()
      // always, a try-catch block may be necessary.
      if(hasSeenException) {
        hasSeenException = false;
        throw activeException;
      }
    }

    /** Backend specific implementation of postRead(). postRead() will call this function, but it will make sure that
     *  it gets called only once per transfer.
     * 
     *  No actual communication may be done. Hence, no runtime_error exception may be thrown by this function. Also it
     *  must be acceptable to call this function while the device is closed or not functional (see isFunctional()) and
     *  no exception is thrown. */
   protected:
    virtual void doPostRead(TransferType, bool) {}

   public:
    /** Function called by the TransferFuture before entering a potentially
     * blocking wait(). In contrast to a wait callback of a boost::future/promise,
     * this function is not called when just checking whether the result is ready
     * or not. Usually it is not necessary to implement this function, but
     * decorators should pass it on. One use case is the ApplicationCore
     * TestDecoratorRegisterAccessor, which needs to be informed before blocking
     *  the thread execution.
     *  Note: The ReadAnyGroup will trigger a call to this function of the first
     * TransferElement with AccessMode::wait_for_new_data in the group before
     * potentially blocking. */
    virtual void transferFutureWaitCallback() {}

    /** Transfer the data from the user buffer into the device send buffer, while
     * converting the data from then user data format if needed.
     *
     *  Called by write(). Also the TransferGroup will call this function before a
     * write will be executed directly on the underlying accessor. This function
     * implemented be used to transfer the data to be written into the
     *  underlying accessor. */
    void preWrite(TransferType type) {
      if(writeTransactionInProgress) return;
      assert(!hasSeenException);
      doPreWrite(type);
      writeTransactionInProgress = true;
    }

    /** Backend specific implementation of preWrite(). preWrite() will call this function, but it will make sure that
     *  it gets called only once per transfer.
     * 
     *  No actual communication may be done. Hence, no runtime_error exception may be thrown by this function. Also it
     *  must be acceptable to call this function while the device is closed or not functional (see isFunctional()) and
     *  no exception is thrown. */
   protected:
    virtual void doPreWrite(TransferType) {}

   public:
    /** Perform any post-write cleanups if necessary. If during preWrite() e.g.
     * the user data buffer was swapped away, it must be swapped back in this
     * function so the just sent data is available again to the calling program.
     *
     *  Called by write(). Also the TransferGroup will call this function after a
     * write was executed directly on the underlying accessor. */
    void postWrite(TransferType type, bool dataLost) {
      if(!writeTransactionInProgress) return;
      writeTransactionInProgress = false;
      doPostWrite(type, dataLost);
      // Note: doPostWrite can throw an exception, but in that case hasSeenException must be false (we can only have one
      // exception at a time). In case other code is added here later which needs to be executed after doPostWrite()
      // always, a try-catch block may be necessary.
      if(hasSeenException) {
        hasSeenException = false;
        throw activeException;
      }
    }

    /** Backend specific implementation of postWrite(). postWrite() will call this function, but it will make sure that
     *  it gets called only once per transfer.
     * 
     *  No actual communication may be done. Hence, no runtime_error exception may be thrown by this function. Also it
     *  must be acceptable to call this function while the device is closed or not functional (see isFunctional()) and
     *  no exception is thrown. */
   protected:
<<<<<<< HEAD
    virtual void doPostWrite(TransferType, bool dataLost) { (void)dataLost; }
=======
    virtual void doPostWrite(TransferType, bool) {}
>>>>>>> 7cc7bd9f

   public:
    /** 
     *  Write the data to the device. This function must be called after preWrite() and before postWrite(). If the
     *  return value is true, old data was lost on the write transfer (e.g. due to an buffer overflow). In case of an
     *  unbuffered write transfer, the return value will always be false.
     *
     *  This function internally calles doWriteTransfer(), which is implemented by the backend. runtime_error exceptions
     *  thrown in doWriteTransfer() are caught and rethrown in postWrite().
     */
    bool writeTransfer(ChimeraTK::VersionNumber versionNumber = {}) {
      return handleTransferException<bool>([&] { return doWriteTransfer(versionNumber); }, true);
    }

   protected:
    /** 
     *  Implementation version of writeTransfer(). This function must be implemented by the backend. For the
     *  functional description read the documentation of writeTransfer().
     *  
     *  Implementation notes:
     *  - Decorators must delegate the call to writeTransfer() of the decorated target.
     */
    virtual bool doWriteTransfer(ChimeraTK::VersionNumber versionNumber) = 0;

   public:
    /** 
     *  Write the data to the device. The implementation is allowed to destroy the content of the user buffer in the
     *  process. This is an optional optimisation, hence the behaviour might be identical to writeTransfer().
     * 
     *  This function must be called after preWrite() and before postWrite(). If the
     *  return value is true, old data was lost on the write transfer (e.g. due to an buffer overflow). In case of an
     *  unbuffered write transfer, the return value will always be false.
     *
     *  This function internally calles doWriteTransfer(), which is implemented by the backend. runtime_error exceptions
     *  thrown in doWriteTransfer() are caught and rethrown in postWrite().
     */
    bool writeTransferDestructively(ChimeraTK::VersionNumber versionNumber = {}) {
      return handleTransferException<bool>([&] { return doWriteTransferDestructively(versionNumber); }, true);
    }

   protected:
    /**
     *  Implementation version of writeTransferDestructively(). This function must be implemented by the backend. For
     *  the functional description read the documentation of writeTransfer().
     *  
     *  Implementation notes:
     *  - Decorators must delegate the call to writeTransfer() of the decorated target.
     *  - Delegations within the same object should go to the "do" version, e.g. to this->doWriteTransfer()
     *  - The implementation may destroy the content of the user buffer in the process. This is an optional
     *    optimisation, hence there is a default implementation which just calls the normal doWriteTransfer().
     */
    virtual bool doWriteTransferDestructively(ChimeraTK::VersionNumber versionNumber) {
      return doWriteTransfer(versionNumber);
    }

   public:
    /**
     *  Check whether the TransferElement can be used in places where the
     * TransferElement "other" is currently used, e.g. to merge the two transfers.
     * This function must be used in replaceTransferElement() by implementations
     *  which use other TransferElements, to determine if a used TransferElement
     * shall be replaced with the TransferElement "other".
     *
     *  The purpose of this function is not to determine if at any point in the
     * hierarchy an replacement could be done. This function only works on a
     * single level. It is not used by the TransferGroup to determine
     *  replaceTransferElement() whether shall be used (it is always called).
     * Instead this function can be used by decorators etc. inside their
     * implementation of replaceTransferElement() to determine if they might swap
     *  their implementation(s).
     *
     *  Note for decorators and similar implementations: This function must not be
     * decorated. It should only return true if this should actually be replaced
     * with other in the call to replaceTransferElement() one level up in the
     * hierarchy. If the replacement should be done further down in the hierarchy,
     * simply return false. It should only return if other is fully identical to
     * this (i.e. behaves identical in all situations but might be another
     * instance).
     */
    virtual bool mayReplaceOther(const boost::shared_ptr<TransferElement const>& other) const {
      (void)other; // prevent warning
      return false;
    }

    /**
     *  Obtain the underlying TransferElements with actual hardware access. If
     * this transfer element is directly reading from / writing to the hardware,
     * it will return a list just containing a shared pointer of itself.
     *
     *  Note: Avoid using this in application code, since it will break the
     * abstraction!
     */
    virtual std::vector<boost::shared_ptr<TransferElement>> getHardwareAccessingElements() = 0;

    /**
     *  Obtain the full list of TransferElements internally used by this
     * TransferElement. The function is recursive, i.e. elements used by the
     * elements returned by this function are also added to the list. It is
     * guaranteed that the directly used elements are first in the list and the
     * result from recursion is appended to the list.
     *
     *  Example: A decorator would return a list with its target TransferElement
     * followed by the result of getInternalElements() called on its target
     * TransferElement.
     *
     *  If this TransferElement is not using any other element, it should return
     * an empty vector. Thus those elements which return a list just containing
     * themselves in getHardwareAccessingElements() will return an empty list here
     * in getInternalElements().
     *
     *  Note: Avoid using this in application code, since it will break the
     * abstraction!
     */
    virtual std::list<boost::shared_ptr<TransferElement>> getInternalElements() = 0;

    /**
     *  Obtain the highest level implementation TransferElement. For
     * TransferElements which are itself an implementation this will directly
     * return a shared pointer to this. If this TransferElement is a user
     *  frontend, the pointer to the internal implementation is returned.
     *
     *  Note: Avoid using this in application code, since it will break the
     * abstraction!
     */
    virtual boost::shared_ptr<TransferElement> getHighLevelImplElement() { return shared_from_this(); }

    /**
     *  Search for all underlying TransferElements which are considered identicel
     * (see sameRegister()) with the given TransferElement. These TransferElements
     * are then replaced with the new element. If no underlying element matches
     * the new element, this function has no effect.
     */
    virtual void replaceTransferElement(boost::shared_ptr<TransferElement> newElement) {
      (void)newElement; // prevent warning
    }

    /** Create a CopyRegisterDecorator of the right type decorating this
     * TransferElement. This is used by
     *  TransferElementAbstractor::replaceTransferElement() to decouple two
     * accessors which are replaced on the abstractor level. */
    virtual boost::shared_ptr<TransferElement> makeCopyRegisterDecorator() = 0;

    /** Constant string to be used as a unit when the unit is not provided or
     * known */
    static constexpr char unitNotSet[] = "n./a.";

    /**
     *  Associate a persistent data storage object to be updated on each write
     * operation of this ProcessArray. If no persistent data storage as associated
     * previously, the value from the persistent storage is read and send to the
     * receiver.
     *
     *  Note: A call to this function will be ignored, if the TransferElement does
     * not support persistent data storage (e.g. read-only variables or device
     * registers) @todo TODO does this make sense?
     */
    virtual void setPersistentDataStorage(boost::shared_ptr<ChimeraTK::PersistentDataStorage>) {}

    /**
     * Obtain unique ID for this TransferElement, see TransferElementID for
     * details.
     */
    TransferElementID getId() const { return _id; }

    /**
     *  Cancel any pending transfer and throw boost::thread_interrupted in its
     * postRead. This function can be used to shutdown a thread waiting on the
     * transfer to complete (which might never happen due to the sending part of
     *  the application already shut down).
     *
     *  Note: there is no guarantee that the exception is actually thrown if no
     * transfer is currently running or if the transfer completes while this
     * function is called. Also for transfer elements which never block for an
     *  extended period of time this function may just do nothing. To really shut
     * down the receiving thread, a interrupt request should be sent to the thread
     * and boost::this_thread::interruption_point() shall be called after each
     * transfer.
     */
    virtual void interrupt() {}

   protected:
    /** Identifier uniquely identifying the TransferElement */
    std::string _name;

    /** Engineering unit. Defaults to "n./a.", if none was specified */
    std::string _unit;

    /** Description of this variable/register */
    std::string _description;

    /** The ID of this TransferElement */
    TransferElementID _id;

    /** Allow generating a unique ID from derived classes*/
    void makeUniqueId() { _id.makeUnique(); }

    /** Flag whether this TransferElement has been added to a TransferGroup or not
     */
    bool isInTransferGroup;

    friend class TransferGroup;
    friend class TransferFuture;

   private:
    /** Flag whether a read transaction is in progress. This flag will be set in
     * preRead() and cleared in postRead() and is used to prevent multiple calls
     * to these functions during a single transfer. It should also be reset before
     * starting a new read transaction - this happens only inside the
     * implementation of read() etc. and in the TransferGroup. */
    bool readTransactionInProgress{false};

    /** Flag whether a write transaction is in progress. This flag is similar to
     *  readTransactionInProgress but affects preWrite() and postWrite(). */
    bool writeTransactionInProgress{false};

    /// Flag whether there is a valid activeFuture or not
    bool hasActiveFuture{false};

   protected:
    /// Last future returned by doReadTransferAsync() (valid if hasActiveFuture == true). This is currently used by some
    /// implementations to store the reused future once created. This logic should be changed, see issue #124.
    TransferFuture activeFuture;

   private:
    /// Flag whether doXXXTransferYYY() has thrown an exception (which should be rethrown in postXXX()).
    bool hasSeenException{false};

    /// Exception to be rethrown in postXXX() in case hasSeenException == true
    ChimeraTK::runtime_error activeException{"No exception"};
  };

} /* namespace ChimeraTK */
namespace std {

  /*******************************************************************************************************************/

  /** Hash function for putting TransferElementID e.g. into an std::unordered_map
   */
  template<>
  struct hash<ChimeraTK::TransferElementID> {
    std::size_t operator()(const ChimeraTK::TransferElementID& f) const { return std::hash<size_t>{}(f._id); }
  };

  /*******************************************************************************************************************/

  /** Comparison for putting TransferElementID e.g. into an std::map */
  template<>
  struct less<ChimeraTK::TransferElementID> {
    // these typedefs are mandatory before C++17, even though they seem to be
    // unused by gcc
    typedef bool result_type;
    typedef ChimeraTK::TransferElementID first_argument_type;
    typedef ChimeraTK::TransferElementID second_argument_type;
    bool operator()(const ChimeraTK::TransferElementID& a, const ChimeraTK::TransferElementID& b) const {
      return a._id < b._id;
    }
  };
} // namespace std
#endif /* CHIMERA_TK_TRANSFER_ELEMENT_H */<|MERGE_RESOLUTION|>--- conflicted
+++ resolved
@@ -519,11 +519,7 @@
      *  must be acceptable to call this function while the device is closed or not functional (see isFunctional()) and
      *  no exception is thrown. */
    protected:
-<<<<<<< HEAD
-    virtual void doPostWrite(TransferType, bool dataLost) { (void)dataLost; }
-=======
     virtual void doPostWrite(TransferType, bool) {}
->>>>>>> 7cc7bd9f
 
    public:
     /** 
