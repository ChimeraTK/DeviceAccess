--- conflicted
+++ resolved
@@ -1,22 +1,16 @@
-#  include <boost/make_shared.hpp>
+#include <boost/make_shared.hpp>
 
-<<<<<<< HEAD
 #include "LNMBackendRegisterInfo.h"
 #include "LNMAccessorPlugin.h"
 #include "NDRegisterAccessorDecorator.h"
 #include "LNMDoubleBufferPlugin.h"
-=======
-#  include "LNMBackendRegisterInfo.h"
-#  include "LNMAccessorPlugin.h"
-#  include "NDRegisterAccessorDecorator.h"
 
->>>>>>> 574d39df
 namespace ChimeraTK { namespace LNMBackend {
 
   /********************************************************************************************************************/
 
-  boost::shared_ptr<AccessorPluginBase> makePlugin(LNMBackendRegisterInfo info,
-      const std::string& name, const std::map<std::string, std::string>& parameters) {
+  boost::shared_ptr<AccessorPluginBase> makePlugin(
+      LNMBackendRegisterInfo info, const std::string& name, const std::map<std::string, std::string>& parameters) {
     if(name == "multiply") {
       return boost::make_shared<MultiplierPlugin>(info, parameters);
     }
