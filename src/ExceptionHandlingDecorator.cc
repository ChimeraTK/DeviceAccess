#include "ExceptionHandlingDecorator.h"
#include "DeviceModule.h"

#include <functional>

constexpr useconds_t DeviceOpenTimeout = 500;

namespace ChimeraTK {

  template<typename UserType>
<<<<<<< HEAD
  ExceptionHandlingDecorator<UserType>::ExceptionHandlingDecorator(
      boost::shared_ptr<ChimeraTK::NDRegisterAccessor<UserType>> accessor, DeviceModule& devMod,
      boost::shared_ptr<ChimeraTK::NDRegisterAccessor<UserType>> recoveryAccessor)
  : ChimeraTK::NDRegisterAccessorDecorator<UserType>(accessor), dm(devMod) {
    // Register recoveryAccessor at the DeviceModule
    if(recoveryAccessor != nullptr) {
      _recoveryAccessor = recoveryAccessor;
      dm.addRecoveryAccessor(_recoveryAccessor);
    }
  }

  template<typename UserType>
  bool ExceptionHandlingDecorator<UserType>::genericTransfer(std::function<bool(void)> callable) {
=======
  void ExceptionHandlingDecorator<UserType>::setOwnerValidity(DataValidity newValidity) {
    if (newValidity != localValidity) {
      localValidity = newValidity;
      if (!_owner) return;
      if (newValidity == DataValidity::faulty) {
        _owner->incrementDataFaultCounter();
      } else {
        _owner->decrementDataFaultCounter();
      }
    }
  }
  
  template<typename UserType>
  bool ExceptionHandlingDecorator<UserType>::genericTransfer(
    std::function<bool(void)> callable, bool updateOwnerValidityFlag) {
    
    std::function<void(DataValidity)> setOwnerValidityFunction{};
    if(updateOwnerValidityFlag) {
      setOwnerValidityFunction = std::bind(&ExceptionHandlingDecorator<UserType>::setOwnerValidity, this, std::placeholders::_1);
    } 
    else {
      setOwnerValidityFunction = [](DataValidity) {}; // do nothing if user does                                               // not want to invalidate data.
    }
    
>>>>>>> a61bfdbf
    while(true) {
      try {
        if(!deviceModule.device.isOpened()) {
          setOwnerValidityFunction(DataValidity::faulty);
          Application::getInstance().testableModeUnlock("waitForDeviceOpen");
          boost::this_thread::sleep(boost::posix_time::millisec(DeviceOpenTimeout));
          Application::getInstance().testableModeLock("waitForDeviceOpen");
          continue;
        }
        auto retval = callable();
        auto delegatedValidity = ChimeraTK::NDRegisterAccessorDecorator<UserType>::dataValidity();
        setOwnerValidityFunction(delegatedValidity);
        return retval;
      }
      catch(ChimeraTK::runtime_error& e) {
        setOwnerValidityFunction(DataValidity::faulty);
        deviceModule.reportException(e.what());
      }
    }
  }

  template<typename UserType>
  bool ExceptionHandlingDecorator<UserType>::doWriteTransfer(ChimeraTK::VersionNumber versionNumber) {
    return genericTransfer(
        [this, versionNumber]() {
          return ChimeraTK::NDRegisterAccessorDecorator<UserType>::doWriteTransfer(versionNumber);
        },
        false);
  }

  template<typename UserType>
  bool ExceptionHandlingDecorator<UserType>::doWriteTransferDestructively(ChimeraTK::VersionNumber versionNumber) {
    return genericTransfer(
        [this, versionNumber]() {
          return ChimeraTK::NDRegisterAccessorDecorator<UserType>::doWriteTransferDestructively(versionNumber);
        },
        false);
  }

  template<typename UserType>
  void ExceptionHandlingDecorator<UserType>::doReadTransfer() {
    genericTransfer([this]() { return ChimeraTK::NDRegisterAccessorDecorator<UserType>::doReadTransfer(), true; });
  }

  template<typename UserType>
  bool ExceptionHandlingDecorator<UserType>::doReadTransferNonBlocking() {
    return genericTransfer( [this]() { return ChimeraTK::NDRegisterAccessorDecorator<UserType>::doReadTransferNonBlocking(); });
  }

  template<typename UserType>
  bool ExceptionHandlingDecorator<UserType>::doReadTransferLatest() {
    return genericTransfer(
        [this]() { return ChimeraTK::NDRegisterAccessorDecorator<UserType>::doReadTransferLatest(); });
  }

  template<typename UserType>
  TransferFuture ExceptionHandlingDecorator<UserType>::doReadTransferAsync() {
    TransferFuture future;
    genericTransfer([this, &future]() {
      future = ChimeraTK::NDRegisterAccessorDecorator<UserType>::doReadTransferAsync();
      return true;
    });

    return future;
  }

  template<typename UserType>
  void ExceptionHandlingDecorator<UserType>::doPreRead() {
    genericTransfer([this]() { return ChimeraTK::NDRegisterAccessorDecorator<UserType>::doPreRead(), true; });
  }

  template<typename UserType>
  void ExceptionHandlingDecorator<UserType>::doPostRead() {
    genericTransfer([this]() { return ChimeraTK::NDRegisterAccessorDecorator<UserType>::doPostRead(), true; });
  }

  template<typename UserType>
  void ExceptionHandlingDecorator<UserType>::doPreWrite() {
<<<<<<< HEAD
    /* For writable accessors, copy data to the recoveryAcessor before perfroming the write.
     * Otherwise, the decorated accessor may have swapped the data out of the user buffer already.
     * This obtains a shared lock from the DeviceModule, hence, the regular writing happeniin here
     * can be performed in shared mode of the mutex and accessors are not blocking each other.
     * In case of recovery, the DeviceModule thread will take an exclusive lock so that this thread can not
     * modify the recoveryAcessor's user buffer while data is written to the device.
     */
    {
      auto lock{dm.getRecoverySharedLock()};

      if(_recoveryAccessor != nullptr) {
        // Access to _recoveryAccessor is only possible channel-wise
        for(unsigned int ch = 0; ch < _recoveryAccessor->getNumberOfChannels(); ++ch) {
          _recoveryAccessor->accessChannel(ch) = buffer_2D[ch];
        }
      }
      else {
        throw ChimeraTK::logic_error(
            "ChimeraTK::ExceptionhandlingDecorator: Calling write() on a non-writeable accessor is not supported ");
      }
    } // lock guard goes out of scope

    // Now delegate call to the generic decorator, which swaps the buffer
    genericTransfer([this]() { return ChimeraTK::NDRegisterAccessorDecorator<UserType>::doPreWrite(), true; });
=======
    genericTransfer([this]() { return ChimeraTK::NDRegisterAccessorDecorator<UserType>::doPreWrite(), true; }, false);
>>>>>>> a61bfdbf
  }

  template<typename UserType>
  void ExceptionHandlingDecorator<UserType>::doPostWrite() {
    genericTransfer([this]() { return ChimeraTK::NDRegisterAccessorDecorator<UserType>::doPostWrite(), true; }, false);
  }

  template<typename UserType>
  DataValidity ExceptionHandlingDecorator<UserType>::dataValidity() const {
    // faulty Validity from the decorated class takes precedence over our own
    auto delegatedValidity = ChimeraTK::NDRegisterAccessorDecorator<UserType>::dataValidity();
    if(delegatedValidity == DataValidity::faulty) {
      return delegatedValidity;
    }

    return localValidity;
  }

  template<typename UserType>
  void ExceptionHandlingDecorator<UserType>::interrupt() {
    // notify the condition variable waiting in reportException of the genericTransfer
    deviceModule.notify();
    ChimeraTK::NDRegisterAccessorDecorator<UserType>::interrupt();
  }
  
  template<typename UserType>
  void ExceptionHandlingDecorator<UserType>::setOwner(EntityOwner* owner) {
    _owner = owner;
  }
  
  INSTANTIATE_TEMPLATE_FOR_CHIMERATK_USER_TYPES(ExceptionHandlingDecorator);

} /* namespace ChimeraTK */<|MERGE_RESOLUTION|>--- conflicted
+++ resolved
@@ -8,7 +8,6 @@
 namespace ChimeraTK {
 
   template<typename UserType>
-<<<<<<< HEAD
   ExceptionHandlingDecorator<UserType>::ExceptionHandlingDecorator(
       boost::shared_ptr<ChimeraTK::NDRegisterAccessor<UserType>> accessor, DeviceModule& devMod,
       boost::shared_ptr<ChimeraTK::NDRegisterAccessor<UserType>> recoveryAccessor)
@@ -21,8 +20,6 @@
   }
 
   template<typename UserType>
-  bool ExceptionHandlingDecorator<UserType>::genericTransfer(std::function<bool(void)> callable) {
-=======
   void ExceptionHandlingDecorator<UserType>::setOwnerValidity(DataValidity newValidity) {
     if (newValidity != localValidity) {
       localValidity = newValidity;
@@ -47,7 +44,6 @@
       setOwnerValidityFunction = [](DataValidity) {}; // do nothing if user does                                               // not want to invalidate data.
     }
     
->>>>>>> a61bfdbf
     while(true) {
       try {
         if(!deviceModule.device.isOpened()) {
@@ -126,7 +122,6 @@
 
   template<typename UserType>
   void ExceptionHandlingDecorator<UserType>::doPreWrite() {
-<<<<<<< HEAD
     /* For writable accessors, copy data to the recoveryAcessor before perfroming the write.
      * Otherwise, the decorated accessor may have swapped the data out of the user buffer already.
      * This obtains a shared lock from the DeviceModule, hence, the regular writing happeniin here
@@ -151,9 +146,6 @@
 
     // Now delegate call to the generic decorator, which swaps the buffer
     genericTransfer([this]() { return ChimeraTK::NDRegisterAccessorDecorator<UserType>::doPreWrite(), true; });
-=======
-    genericTransfer([this]() { return ChimeraTK::NDRegisterAccessorDecorator<UserType>::doPreWrite(), true; }, false);
->>>>>>> a61bfdbf
   }
 
   template<typename UserType>
